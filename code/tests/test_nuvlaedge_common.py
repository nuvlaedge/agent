--- conflicted
+++ resolved
@@ -278,14 +278,9 @@
             self.assertEqual(self.obj.read_json_file('fake-file'), json.loads(file_value),
                              'Unable to read JSON from file')
 
-<<<<<<< HEAD
+    @mock.patch('agent.common.nuvlaedge_common.NuvlaEdgeCommon.read_json_file')
     @mock.patch.object(Path, 'exists')
-    def test_get_nuvlaedge_version(self, mock_exists):
-=======
-    @mock.patch('agent.common.nuvlaedge_common.NuvlaEdgeCommon.read_json_file')
-    @mock.patch('os.path.exists')
     def test_get_nuvlaedge_version(self, mock_exists, mock_read_json):
->>>>>>> d2181699
         # if the version is already an attribute of the class, just give back its major version
         major = 2
         self.obj.nuvlaedge_engine_version = f'{major}.1.0'
@@ -383,72 +378,3 @@
             self.assertIsNone(self.obj.write_vpn_conf(vpn_values),
                               'Failed to write VPN conf')
 
-<<<<<<< HEAD
-    @mock.patch('time.sleep')
-    @mock.patch.object(Path, 'exists')
-    @mock.patch.object(Path, 'mkdir')
-    @mock.patch('os.path.exists')
-    @mock.patch('agent.common.NuvlaEdgeCommon.NuvlaEdgeCommon.shell_execute')
-    def test_prepare_vpn_certificates(self, mock_exec, mock_os_exists, mock_mkdir, mock_exists, mock_sleep):
-        # if openssl command fails, return None,None
-        mock_exec.return_value = {}
-        self.assertEqual(self.obj.prepare_vpn_certificates(), (None, None),
-                         'Failed to exit VPN preparation when openssl fails to execute')
-
-        # if openssl succeeds, but cred file do not exist, TimeOut and return None, None again
-        mock_os_exists.return_value = False
-        mock_sleep.return_value = None  # instant sleep
-        mock_exec.return_value = {'returncode': 0}
-        self.assertEqual(self.obj.prepare_vpn_certificates(), (None, None),
-                         'Failed to raise timeout when VPN cred files are not set in time')
-        mock_os_exists.assert_called()
-        mock_sleep.assert_called()
-
-        # if cred files exist, read them, and return their value
-        mock_os_exists.return_value = True
-        with mock.patch(self.agent_nuvlaedge_common_open, mock.mock_open(read_data='csr/key')):
-            self.assertEqual(self.obj.prepare_vpn_certificates(), ('csr/key', 'csr/key'),
-                             'Failed to get VPN CSR and Key values from local files')
-
-    @mock.patch('requests.post')
-    @mock.patch('agent.common.NuvlaEdgeCommon.NuvlaEdgeCommon.write_vpn_conf')
-    @mock.patch('agent.common.NuvlaEdgeCommon.NuvlaEdgeCommon.prepare_vpn_certificates')
-    def test_commission_vpn(self, mock_prep_vpn, mock_write_vpn, mock_post):
-        # if VPN prep goes wrong, return false
-        mock_prep_vpn.return_value = (None, None)
-        self.assertFalse(self.obj.commission_vpn(),
-                         'Succeeded at commissioning VPN when it should not have, cause VPN preparation was not right')
-
-        # if prep is ok, try posting to local API
-        # if post fails, return False
-        mock_prep_vpn.return_value = ('csr', 'key')
-        mock_post.side_effect = TimeoutError
-        self.assertFalse(self.obj.commission_vpn(),
-                         'Succeeded at commissioning VPN when POST request to local API failed')
-        mock_post.assert_called_once()
-
-        # if POST succeeds but returns an empty JSON, return False
-        mock_post.reset_mock(side_effect=True)
-        mock_post.return_value.json.return_value = {}
-        self.assertFalse(self.obj.commission_vpn(),
-                         'Succeeded at commissioning VPN even though POST response was an empty JSON')
-        mock_post.assert_called_once()  # called once after reset
-
-        # if POST is ok, we get VPn fields and do commissioning
-        vpn_conf_fields = {
-            'vpn-interface-name': 'vpn',
-            'vpn-ca-certificate': 'ca',
-            'vpn-intermediate-ca-is': 'ca-is',
-            'vpn-intermediate-ca': 'i-ca',
-            'vpn-certificate': 'cert',
-            'nuvlaedge-vpn-key': 'key',
-            'vpn-shared-key': 's-key',
-            'vpn-common-name-prefix': 'prefix',
-            'vpn-endpoints-mapped': 'endpoints'
-        }
-        mock_write_vpn.return_value = None
-        mock_post.return_value.json.return_value = vpn_conf_fields
-        self.assertTrue(self.obj.commission_vpn(),
-                        'Unable to commission VPN')
-=======
->>>>>>> d2181699
