--- conflicted
+++ resolved
@@ -176,6 +176,7 @@
 
     # Setup Endpoint API
     api_thread: Thread = configure_endpoint_api(main_agent)
+
     while agent_exit_flag:
         # Time Start
         start_cycle: float = time.time()
@@ -193,6 +194,7 @@
                                            ,),
                                      daemon=True)
             watchdog_thread.start()
+
         main_agent.run_single_cycle()
 
         # -------------------------------------------------------------------------------
@@ -208,12 +210,8 @@
 
 if __name__ == '__main__':
     # Global logging configuration
-<<<<<<< HEAD
-    log_config_mod.fileConfig('agent/config/agent_logger_config.conf')
-=======
     logging.config.fileConfig('agent/config/agent_logger_config.conf')
 
->>>>>>> 8cb91389
     agent_parser: ArgumentParser = parse_arguments()
 
     # Logger for the root script
