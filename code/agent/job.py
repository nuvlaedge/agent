--- conflicted
+++ resolved
@@ -36,10 +36,6 @@
         super().__init__(container_runtime=container_runtime,
                          shared_data_volume=data_volume)
 
-<<<<<<< HEAD
-        super().__init__(data_volume=data_volume)
-=======
->>>>>>> ca4c0018
         self.job_id = job_id
         self.job_id_clean = job_id.replace('/', '-')
         self.do_nothing = self.check_job_is_running()
