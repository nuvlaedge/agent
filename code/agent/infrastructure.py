#!/usr/bin/env python
# -*- coding: utf-8 -*-

""" NuvlaEdge Infrastructure

It takes care of updating the NuvlaEdge infrastructure services
and respective credentials in Nuvla
"""

import json
import logging
<<<<<<< HEAD
import time

from datetime import datetime
from os import path, remove
from threading import Thread

import docker

from agent.common import NuvlaEdgeCommon, util
=======
import os
import time
from datetime import datetime
from os import path, remove

import docker
import docker.errors as docker_err
import requests
from nuvlaedge.common.constant_files import FILE_NAMES

from agent.common import nuvlaedge_common, util
from agent.common.nuvlaedge_common import NuvlaEdgeCommon
from agent.orchestrator import ContainerRuntimeClient
>>>>>>> ca4c0018
from agent.telemetry import Telemetry


class Infrastructure(NuvlaEdgeCommon):
    """ The Infrastructure class includes all methods and
    properties necessary to update the infrastructure services
    and respective credentials in Nuvla, whenever the local
    configurations change.

    """

    def __init__(self,
                 container_runtime: ContainerRuntimeClient,
                 data_volume: str,
                 telemetry: Telemetry = None,
                 refresh_period: int = 15):
        """
        Constructs an Infrastructure object, with a status placeholder

        :param data_volume: shared volume
        """
<<<<<<< HEAD
        super().__init__(data_volume=data_volume)
        Thread.__init__(self, daemon=True)
=======
        super(Infrastructure, self).__init__(container_runtime=container_runtime,
                                             shared_data_volume=data_volume)
>>>>>>> ca4c0018

        self.logger: logging.Logger = logging.getLogger(__name__)

        if telemetry:
            self.telemetry_instance = telemetry
        else:
            self.telemetry_instance = Telemetry(data_volume, None)
<<<<<<< HEAD
=======
        self.compute_api = util.compose_project_name + '-compute-api'
>>>>>>> ca4c0018
        self.ssh_flag = f"{data_volume}/.ssh"
        self.refresh_period = refresh_period

    @staticmethod
    def write_file(file, content, is_json=False):
        """ Static method to write to file

        :param file: full path to file
        :param content: content of the file
        :param is_json: tells if the content is to be processed as JSON
        """

        if is_json:
            content = json.dumps(content)

        util.atomic_write(file, content)

    def swarm_token_diff(self, current_manager_token, current_worker_token):
        """ Checks if the Swarm tokens have changed

        :param current_manager_token: current swarm manager token
        :param current_worker_token: current swarm worker token
        :return true or false
        """

        manager_token_file = f"{self.data_volume}/{self.swarm_manager_token_file}"
        worker_token_file = f"{self.data_volume}/{self.swarm_worker_token_file}"

        try:
            open(worker_token_file).readlines()[0].replace('\n', '')
            open(manager_token_file).readlines()[0].replace('\n', '')
        except (FileNotFoundError, IndexError):
            self.logger.info("Docker Swarm tokens not registered yet...registering")
            self.write_file(manager_token_file, current_manager_token)
            self.write_file(worker_token_file, current_worker_token)
            return True

        return False

    def get_tls_keys(self):
        """ Finds and returns the Container orchestration API client TLS keys """

        try:
            with FILE_NAMES.CA.open('r') as file:
                client_ca = file.read()
            with FILE_NAMES.CERT.open('r') as file:
                client_cert = file.read()
            with FILE_NAMES.KEY.open('r') as file:
                client_key = file.read()

        except (FileNotFoundError, IndexError):
            self.logger.warning("Container orchestration API TLS keys have not been "
                                "set yet!")
            return []

        return client_ca, client_cert, client_key

    def do_commission(self, payload):
        """ Perform the operation

        :param payload: commissioning payload
        :return
        """

        if not payload:
            self.logger.debug("Tried commissioning with empty payload. Nothing "
                                    "to do")
            return

        self.logger.info("Commissioning the NuvlaEdge...{}".format(payload))
        try:
            self.api()._cimi_post(self.nuvlaedge_id+"/commission", json=payload)
        except Exception as e:
            self.logger.error(f"Could not commission with payload {payload}: {e}")
            return False

        if "vpn-csr" in payload:
            # get the respective VPN credential that was just created
            with FILE_NAMES.CONTEXT.open('r') as file:
                vpn_server_id = json.load(file).get("vpn-server-id")

            searcher_filter = self.build_vpn_credential_search_filter(vpn_server_id)

            attempts = 0
            credential_id = None
            while attempts <= 20:
                self.logger.info("Getting VPN credential from Nuvla...")
                try:
                    credential_id = self.api().search("credential",
                                                      filter=searcher_filter,
                                                      last=1).resources[0].id
                    break
                except IndexError:
                    self.logger.exception("Cannot find VPN credential in Nuvla "
                                          "after commissioning")
                    time.sleep(2)
                except Exception as ex:
                    self.logger.info(f"Exception finding VPN credential in Nuvla: {ex}")

                attempts += 1

            if not credential_id:
                self.logger.warning("Failing to provide necessary values for "
                                          "NuvlaEdge VPN client")
                return None

            vpn_credential = self.api()._cimi_get(credential_id)
            # save_vpn_credential
            vpn_server = self.api()._cimi_get(vpn_server_id)

            vpn_conf_endpoints = ''
            for connection in vpn_server["vpn-endpoints"]:
                vpn_conf_endpoints += \
                    "\n<connection>\nremote {} {} {}\n</connection>\n".format(
                        connection["endpoint"],
                        connection["port"],
                        connection["protocol"])

            vpn_fields = {
                "vpn-intermediate-ca": "\n".join(vpn_credential["vpn-intermediate-ca"]),
                "vpn-certificate": vpn_credential["vpn-certificate"],
                "vpn-ca-certificate": vpn_server["vpn-ca-certificate"],
                "vpn-intermediate-ca-is": "\n".join(vpn_server["vpn-intermediate-ca"]),
                "vpn-shared-key": vpn_server["vpn-shared-key"],
                "vpn-common-name-prefix": vpn_server["vpn-common-name-prefix"],
                "vpn-endpoints-mapped": vpn_conf_endpoints
            }

            return vpn_fields

        return True

    def needs_commission(self, current_conf):
        """ Check whether the current commission data structure
        has changed wrt to the previous one

        :param current_conf: current commissioning data
        :return commissioning payload
        """

        try:
            with FILE_NAMES.COMMISSIONING_FILE.open('r') as file:
                old_conf = json.load(file)
                if current_conf == old_conf:
                    return {}
                else:
                    diff_conf = {}
                    for key, value in current_conf.items():
                        if key in old_conf and old_conf[key] == value:
                            continue

                        diff_conf[key] = value

                    return diff_conf
        except FileNotFoundError:
            self.logger.info("Auto-commissioning the NuvlaEdge for the first time..")
            return current_conf

    def commission_vpn(self):
        """ (re)Commissions the NB via the agent API

        :return:
        """
        self.logger.info(f'Starting VPN commissioning...')

        vpn_csr, vpn_key = self.prepare_vpn_certificates()

        if not vpn_key or not vpn_csr:
            return False

        try:
            vpn_conf_fields = self.do_commission({"vpn-csr": vpn_csr})
        except Exception as e:
            self.logger.error(f'Unable to setup VPN connection: {str(e)}')
            return False

        if not vpn_conf_fields:
            self.logger.error(f'Invalid response from VPN commissioning... '
                                    f'cannot continue')
            return False

        self.logger.info(f'VPN configuration fields: {vpn_conf_fields}')

        vpn_values = {
            'vpn_certificate': vpn_conf_fields['vpn-certificate'],
            'vpn_intermediate_ca': vpn_conf_fields['vpn-intermediate-ca'],
            'vpn_ca_certificate': vpn_conf_fields['vpn-ca-certificate'],
            'vpn_intermediate_ca_is': vpn_conf_fields['vpn-intermediate-ca-is'],
            'vpn_shared_key': vpn_conf_fields['vpn-shared-key'],
            'vpn_common_name_prefix': vpn_conf_fields['vpn-common-name-prefix'],
            'vpn_endpoints_mapped': vpn_conf_fields['vpn-endpoints-mapped'],
            'vpn_interface_name': self.vpn_interface_name,
            'nuvlaedge_vpn_key': vpn_key,
            'vpn_extra_config': self.vpn_config_extra
        }

        self.write_vpn_conf(vpn_values)
        return True

    def prepare_vpn_certificates(self):

        cmd = ['openssl', 'req', '-batch', '-nodes', '-newkey', 'ec', '-pkeyopt',
               'ec_paramgen_curve:secp521r1',
               '-keyout', self.vpn_key_file,
               '-out', self.vpn_csr_file,
               '-subj', f'/CN={self.nuvlaedge_id.split("/")[-1]}']

        r = self.shell_execute(cmd)

        if r.get('returncode', -1) != 0:
            self.logger.error(f'Cannot generate certificates for VPN connection: '
                                    f'{r.get("stdout")} | {r.get("stderr")}')
            return None, None

        try:
            wait = 0
            while not os.path.exists(self.vpn_csr_file) and \
                    not os.path.exists(self.vpn_key_file):
                if wait > 25:
                    # appr 5 sec
                    raise TimeoutError
                wait += 1
                time.sleep(0.2)

            with open(self.vpn_csr_file) as csr:
                vpn_csr = csr.read()

            with open(self.vpn_key_file) as key:
                vpn_key = key.read()
        except TimeoutError:
            self.logger.error(f'Unable to lookup {self.vpn_key_file} and '
                                    f'{self.vpn_csr_file}')
            return None, None

        return vpn_csr, vpn_key

    def get_nuvlaedge_capabilities(self, commissioning_dict: dict):
        """ Finds the NuvlaEdge capabilities and adds them to the NB commissioning payload

        :param commissioning_dict: the commission payload, as a dict, to be changed in
        case there are capabilities
        :return:
        """

        # NUVLA_JOB_PULL if job-engine-lite has been deployed with the NBE
        commissioning_dict['capabilities'] = []
        if self.container_runtime.has_pull_job_capability():
            commissioning_dict['capabilities'].append('NUVLA_JOB_PULL')

<<<<<<< HEAD
=======
    def compute_api_is_running(self, container_api_port) -> bool:
        """
        Check if the compute-api endpoint is up and running

        Only valid for Docker installations

        :return: True or False
        """

        if self.container_runtime.ORCHESTRATOR not in ['docker', 'swarm']:
            return False

        if not container_api_port:
            container_api_port = util.compute_api_port

        compute_api_url = f'https://{self.compute_api}:{container_api_port}'
        self.logger.debug(f'Trying to reach compute API using {compute_api_url} address')
        try:
            if self.container_runtime.client.containers.get(self.compute_api).status != 'running':
                return False
        except (docker_err.NotFound, docker_err.APIError, TimeoutError) as ex:
            self.logger.debug(f"Compute API container not found {ex}")
            return False

        try:
            try:
                requests.get(compute_api_url, timeout=3)
            except requests.exceptions.SSLError:
                raise
            except requests.exceptions.ConnectionError as e:
                self.logger.debug(f'Failed to reach Compute API at {compute_api_url}: {e}')
                # try with service name and internal port
                requests.get('https://compute-api:5000', timeout=3)

        except requests.exceptions.SSLError:
            # this is expected. It means it is up, we just weren't authorized
            self.logger.debug("Compute API up and running with security")

        except (requests.exceptions.ConnectionError, TimeoutError) as ex:
            # Can happen if the Compute API takes longer than normal on start
            self.logger.info(f'Compute API not ready yet: {ex}')
            return False

        return True

>>>>>>> ca4c0018
    def get_local_nuvlaedge_status(self) -> dict:
        """
        Reads the local nuvlaedge-status file

        Returns:
            dict: content of the file, or empty dict in case it doesn't exist
        """

        try:
            with open(FILE_NAMES.NUVLAEDGE_STATUS_FILE) as ns:
                return json.load(ns)
        except FileNotFoundError:
            return {}

    def get_node_role_from_status(self) -> str or None:
        """
        Look up the local nuvlaedge-status file and take the cluster-node-role value from
        there

        :return: node role
        """

        return self.get_local_nuvlaedge_status().get('cluster-node-role')

    def read_commissioning_file(self) -> dict:
        """
        Reads the current content of the commissioning file from the local shared volume

        :return: last commissioning content
        """
        try:
            with FILE_NAMES.COMMISSIONING_FILE.open('r') as file:
                commission_payload = json.load(file)
        except FileNotFoundError:
            commission_payload = {}

        return commission_payload

    def needs_cluster_commission(self) -> dict:
        """
        Checks if the commissioning needs to carry cluster information

        :return: commission-ready cluster info
        """

        cluster_info = self.container_runtime.get_cluster_info(
            default_cluster_name=f'cluster_{self.nuvlaedge_id}')

        node_info = self.container_runtime.get_node_info()
        node_id = self.container_runtime.get_node_id(node_info)

        # we only commission the cluster when the NuvlaEdge status
        # has already been updated with its "node-id"
        nuvlaedge_status = self.get_local_nuvlaedge_status()

        if not cluster_info:
            # it is not a manager but...
            if node_id and node_id == nuvlaedge_status.get('node-id'):
                # it is a worker, and NB status is aware of that, so we can update
                # the cluster with it
                return {
                    "cluster-worker-id": node_id,
                }
            else:
                return {}

        if nuvlaedge_status.get('node-id') in cluster_info.get('cluster-managers', []) \
                and node_id == nuvlaedge_status.get('node-id'):
            return cluster_info

        return {}

    def get_compute_endpoint(self, vpn_ip: str) -> tuple:
        """
        Find the endpoint and port of the Compute API

        :returns tuple (api_endpoint, port)
        """
        container_api_ip, container_api_port = self.container_runtime.get_api_ip_port()

        api_endpoint = None
        if vpn_ip:
            api_endpoint = f"https://{vpn_ip}:{container_api_port}"
        elif container_api_ip and container_api_port:
            api_endpoint = f"https://{container_api_ip}:{container_api_port}"

        return api_endpoint, container_api_port

    def needs_partial_decommission(self, minimum_payload: dict, full_payload: dict,
                                   old_payload: dict):
        """
        For workers, sets the "remove" attr to instruct the partial decommission

        :param minimum_payload: base commissioning payload for request
        :param full_payload: full payload
        :param old_payload: payload from previous commissioning
        :return:
        """

        if self.get_node_role_from_status() != "worker":
            return

        full_payload['removed'] = \
            self.container_runtime.get_partial_decommission_attributes()
        if full_payload['removed'] != old_payload.get('removed', []):
            minimum_payload['removed'] = full_payload['removed']

        # remove the keys from the commission payload, to avoid confusion on the server
        # side
        for attr in minimum_payload.get('removed', []):
            try:
                full_payload.pop(attr)
                minimum_payload.pop(attr)
            except KeyError:
                pass

    def commissioning_attr_has_changed(self, current: dict, old: dict, attr_name: str,
                                       payload: dict,
                                       compare_with_nb_resource: bool = False):
        """
        Compares the current attribute value with the old one, and if different, adds it
        to the commissioning payload

        Args:
            current (dict): current commissioning attributes
            old (dict): previous commissioning attributes
            attr_name (str): name of the attribute to be compared
            payload (dict): minimum commissioning payload
            compare_with_nb_resource (bool): if True, will lookup the local .context file
            and check if attr has changed. NOTE: this flag make the check ignore whatever
            the previous commission was
        """

        if compare_with_nb_resource:
            with FILE_NAMES.CONTEXT.open('r') as file:
                # overwrite the old commissioning value with the one from the NB resource
                # (source of truth)
                old_value = json.load(file).get(attr_name)
                if old_value:
                    old[attr_name] = old_value

        if isinstance(current[attr_name], str):
            if current[attr_name] != old.get(attr_name):
                payload[attr_name] = current[attr_name]
        elif isinstance(current[attr_name], list):
            if sorted(current[attr_name]) != sorted(old.get(attr_name, [])):
                payload[attr_name] = current[attr_name]

    def try_commission(self):
        """ Checks whether any of the system configurations have changed
        and if so, returns True or False """
        cluster_info = self.needs_cluster_commission()

        # initialize the commissioning payload
        commission_payload = cluster_info.copy()
        old_commission_payload = self.read_commissioning_file()
        minimum_commission_payload = {} if cluster_info.items() <= old_commission_payload.items() \
                                     else cluster_info.copy()

        commission_payload["tags"] = self.container_runtime.get_node_labels()
        self.commissioning_attr_has_changed(
            commission_payload,
            old_commission_payload,
            "tags",
            minimum_commission_payload)

<<<<<<< HEAD
        api_endpoint, _ = \
            self.get_compute_endpoint(self.telemetry_instance.get_vpn_ip())
        infra_service = \
            self.container_runtime.define_nuvla_infra_service(api_endpoint,
                                                              self.get_tls_keys())
=======
        infra_service = {}
        if self.compute_api_is_running(container_api_port):
            infra_service = self.container_runtime.define_nuvla_infra_service(api_endpoint, *self.get_tls_keys())
>>>>>>> ca4c0018

        # 1st time commissioning the IS, so we need to also pass the keys, even if they
        # haven't changed
        infra_diff = {k: v for k, v in infra_service.items() if v != old_commission_payload.get(k)}

        if self.container_runtime.infra_service_endpoint_keyname in \
                old_commission_payload:
            minimum_commission_payload.update(infra_diff)
        else:
            minimum_commission_payload.update(infra_service)

        commission_payload.update(infra_service)

        self.set_join_tokens_on_commission_payload(commission_payload,
                                                   minimum_commission_payload,
                                                   old_commission_payload)

        self.get_nuvlaedge_capabilities(commission_payload)
        # capabilities should always be commissioned when infra is also being commissioned
        if any(k in minimum_commission_payload for k in infra_service):
            minimum_commission_payload['capabilities'] = \
                commission_payload.get('capabilities', [])
        else:
            self.commissioning_attr_has_changed(
                commission_payload,
                old_commission_payload,
                "capabilities",
                minimum_commission_payload,
                compare_with_nb_resource=True)

        # if this node is a worker, then we must force remove some assets
        self.needs_partial_decommission(minimum_commission_payload, commission_payload,
                                        old_commission_payload)

        if self.do_commission(minimum_commission_payload):
            self.write_file(FILE_NAMES.COMMISSIONING_FILE,
                            commission_payload,
                            is_json=True)

    def set_join_tokens_on_commission_payload(self, commission_payload,
                                              minimum_commission_payload,
                                              old_commission_payload):
        cluster_join_tokens = self.container_runtime.get_join_tokens()
        if len(cluster_join_tokens) > 1:
            # FIXME: This is an old implementation handling only Docker. Define
            #  interface via abstract class. Push this to DockerClient and
            #  implement for KubernetesClient.
            self.swarm_token_diff(cluster_join_tokens[0],
                                  cluster_join_tokens[1])
            commission_payload.update({
                self.container_runtime.join_token_manager_keyname:
                    cluster_join_tokens[0],
                self.container_runtime.join_token_worker_keyname:
                    cluster_join_tokens[1]
            })
            self.commissioning_attr_has_changed(
                commission_payload,
                old_commission_payload,
                self.container_runtime.join_token_manager_keyname,
                minimum_commission_payload)
            self.commissioning_attr_has_changed(
                commission_payload,
                old_commission_payload,
                self.container_runtime.join_token_worker_keyname,
                minimum_commission_payload)

    def build_vpn_credential_search_filter(self, vpn_server_id):
        """ Simply build the API query for searching this NuvlaEdge's VPN credential

        :param vpn_server_id: ID of the VPN server
        :return str
        """

        return f'method="create-credential-vpn-nuvlabox" and ' \
               f'vpn-common-name="{self.nuvlaedge_id}" and parent="{vpn_server_id}"'

    def validate_local_vpn_credential(self, online_vpn_credential: dict):
        """
        When the VPN credential exists in Nuvla, this function checks whether the local
        copy of that credential matches. If it does not, issue a VPN recommissioning

        :param online_vpn_credential: VPN credential resource received from Nuvla
        :return:
        """
        with FILE_NAMES.VPN_CREDENTIAL.open('r') as file:
            local_vpn_credential = json.load(file)

        if online_vpn_credential['updated'] != local_vpn_credential['updated']:
            self.logger.warning(f"VPN credential has been modified in Nuvla at "
                                f"{online_vpn_credential['updated']}. Recommissioning")
            # Recommission
            self.commission_vpn()
            FILE_NAMES.VPN_CREDENTIAL.unlink()

        elif not util.file_exists_and_not_empty(FILE_NAMES.VPN_CLIENT_CONF_FILE):
            self.logger.warning("OpenVPN configuration not available. Recommissioning")

            # Recommission
            self.commission_vpn()
            FILE_NAMES.VPN_CREDENTIAL.unlink()

        # else, do nothing because nothing has changed

    def check_vpn_client_state(self):
        exists = None
        running = None
        try:
            running = self.container_runtime.is_vpn_client_running()
            exists = True
        except docker.errors.NotFound:
            exists = False
        return exists, running

    def fix_vpn_credential_mismatch(self, online_vpn_credential: dict):
        """
        When a VPN credential exists in Nuvla but not locally, there is a mismatch to be
        investigated. This function will double-check the local VPN client state,
        re-commission the VPN credential if needed, and finally save the right VPN
        credential locally for future reference

        :param online_vpn_credential: VPN credential resource received from Nuvla
        :return:
        """
        vpn_client_exists, vpn_client_running = self.check_vpn_client_state()

        if vpn_client_running and self.telemetry_instance.get_vpn_ip():
            # just save a copy of the VPN credential locally
            self.write_file(FILE_NAMES.VPN_CREDENTIAL, online_vpn_credential, is_json=True)
            self.logger.info(f"VPN client is currently running. Saving VPN credential "
                             f"locally at {FILE_NAMES.VPN_CREDENTIAL}")
        elif vpn_client_exists:
            # there is a VPN credential in Nuvla, but not locally, and the VPN client
            # is not running maybe something went wrong, just recommission
            self.logger.warning("VPN client is either not running or "
                                "missing its configuration. Forcing VPN "
                                "recommissioning...")
            self.commission_vpn()

    def watch_vpn_credential(self, vpn_is_id=None):
        """ Watches the VPN credential in Nuvla for changes

        :param vpn_is_id: VPN server ID
        """

        if not vpn_is_id:
            return

        vpn_client_exists, _ = self.check_vpn_client_state()
        if not vpn_client_exists:
            self.logger.info("VPN client container doesn't exist. "
                                   "Do nothing")
            return

        search_filter = self.build_vpn_credential_search_filter(vpn_is_id)
        self.logger.debug("Watching VPN credential in Nuvla...")
        try:
            credential_id = self.api().search("credential",
                                              filter=search_filter,
                                              last=1).resources[0].id
            self.logger.debug("Found VPN credential ID %s" % credential_id)
        except IndexError:
            credential_id = None

        if not credential_id:
            # If you cannot find a VPN credential in Nuvla, then it is either in the
            # process of being created or it has been removed from Nuvla
            self.logger.info("VPN server is set but cannot find VPN credential in "
                                   "Nuvla. Commissioning VPN...")

            if util.file_exists_and_not_empty(FILE_NAMES.VPN_CREDENTIAL):
                self.logger.warning("NOTE: VPN credential exists locally, so it "
                                          "was removed from Nuvla")

            self.commission_vpn()
        else:
            vpn_credential_nuvla = self.api()._cimi_get(credential_id)

            # IF there is a VPN credential in Nuvla:
            #  - if we also have one locally, BUT is different, then recommission
            if util.file_exists_and_not_empty(FILE_NAMES.VPN_CREDENTIAL):
                self.validate_local_vpn_credential(vpn_credential_nuvla)
            else:
                # - IF we don't have it locally, but there's one in Nuvla, then:
                #     - IF the vpn-client is already running, then all is good, just
                #     save the VPN credential locally
                self.logger.warning("VPN credential exists in Nuvla, but not "
                                    "locally")
                self.fix_vpn_credential_mismatch(vpn_credential_nuvla)

    def set_immutable_ssh_key(self):
        """
        Takes a public SSH key from env and adds it to the installing host user.
        This is only done once, at installation time.

        :return:
        """

        if path.exists(self.ssh_flag):
            self.logger.debug("Immutable SSH key has already been processed at "
                              "installation time")
            with open(self.ssh_flag) as sshf:
                original_ssh_key = sshf.read()
                if self.ssh_pub_key != original_ssh_key:
                    self.logger.warning(f'Received new SSH key but the original '
                                              f'{original_ssh_key} is immutable.Ignoring')
            return

        event = {
            "category": "action",
            "content": {
                "resource": {
                    "href": self.nuvlaedge_id
                },
                "state": "Unknown problem while setting immutable SSH key"
            },
            "severity": "high",
            "timestamp": datetime.utcnow().strftime(self.nuvla_timestamp_format)
        }

        if self.ssh_pub_key and self.installation_home:
            ssh_folder = f"{self.hostfs}{self.installation_home}/.ssh"
            if not path.exists(ssh_folder):
                event['content']['state'] = f"Cannot set immutable SSH key because " \
                                            f"{ssh_folder} does not exist"

                self.push_event(event)
                return

            with FILE_NAMES.CONTEXT.open('r') as file:
                nb_owner = json.load(file).get('owner')

            event_owners = [nb_owner, self.nuvlaedge_id] if nb_owner \
                else [self.nuvlaedge_id]
            event['acl'] = {'owners': event_owners}

            self.logger.info(f'Setting immutable SSH key {self.ssh_pub_key} for '
                             f'{self.installation_home}')
            try:
                with util.timeout(10):
                    if not self.container_runtime.install_ssh_key(self.ssh_pub_key,
                                                                  self.installation_home):
                        return
            except Exception as e:
                msg = f'An error occurred while setting immutable SSH key: {str(e)}'
                self.logger.error(msg)
                event['content']['state'] = msg
                self.push_event(event)

            self.write_file(self.ssh_flag, self.ssh_pub_key)

    def run(self):
        """
        Threads the commissioning cycles, so that they don't interfere with the main
        telemetry cycle
        """
        while True:
            try:
                self.try_commission()
            except RuntimeError as ex:
                self.logger.exception('Error while trying to commission NuvlaEdge',
                                      ex)
            time.sleep(self.refresh_period)<|MERGE_RESOLUTION|>--- conflicted
+++ resolved
@@ -9,17 +9,6 @@
 
 import json
 import logging
-<<<<<<< HEAD
-import time
-
-from datetime import datetime
-from os import path, remove
-from threading import Thread
-
-import docker
-
-from agent.common import NuvlaEdgeCommon, util
-=======
 import os
 import time
 from datetime import datetime
@@ -33,7 +22,6 @@
 from agent.common import nuvlaedge_common, util
 from agent.common.nuvlaedge_common import NuvlaEdgeCommon
 from agent.orchestrator import ContainerRuntimeClient
->>>>>>> ca4c0018
 from agent.telemetry import Telemetry
 
 
@@ -55,13 +43,8 @@
 
         :param data_volume: shared volume
         """
-<<<<<<< HEAD
-        super().__init__(data_volume=data_volume)
-        Thread.__init__(self, daemon=True)
-=======
         super(Infrastructure, self).__init__(container_runtime=container_runtime,
                                              shared_data_volume=data_volume)
->>>>>>> ca4c0018
 
         self.logger: logging.Logger = logging.getLogger(__name__)
 
@@ -69,10 +52,7 @@
             self.telemetry_instance = telemetry
         else:
             self.telemetry_instance = Telemetry(data_volume, None)
-<<<<<<< HEAD
-=======
         self.compute_api = util.compose_project_name + '-compute-api'
->>>>>>> ca4c0018
         self.ssh_flag = f"{data_volume}/.ssh"
         self.refresh_period = refresh_period
 
@@ -322,8 +302,6 @@
         if self.container_runtime.has_pull_job_capability():
             commissioning_dict['capabilities'].append('NUVLA_JOB_PULL')
 
-<<<<<<< HEAD
-=======
     def compute_api_is_running(self, container_api_port) -> bool:
         """
         Check if the compute-api endpoint is up and running
@@ -369,7 +347,6 @@
 
         return True
 
->>>>>>> ca4c0018
     def get_local_nuvlaedge_status(self) -> dict:
         """
         Reads the local nuvlaedge-status file
@@ -529,6 +506,9 @@
         minimum_commission_payload = {} if cluster_info.items() <= old_commission_payload.items() \
                                      else cluster_info.copy()
 
+        my_vpn_ip = self.telemetry_instance.get_vpn_ip()
+        api_endpoint, container_api_port = self.get_compute_endpoint(my_vpn_ip)
+
         commission_payload["tags"] = self.container_runtime.get_node_labels()
         self.commissioning_attr_has_changed(
             commission_payload,
@@ -536,17 +516,9 @@
             "tags",
             minimum_commission_payload)
 
-<<<<<<< HEAD
-        api_endpoint, _ = \
-            self.get_compute_endpoint(self.telemetry_instance.get_vpn_ip())
-        infra_service = \
-            self.container_runtime.define_nuvla_infra_service(api_endpoint,
-                                                              self.get_tls_keys())
-=======
         infra_service = {}
         if self.compute_api_is_running(container_api_port):
             infra_service = self.container_runtime.define_nuvla_infra_service(api_endpoint, *self.get_tls_keys())
->>>>>>> ca4c0018
 
         # 1st time commissioning the IS, so we need to also pass the keys, even if they
         # haven't changed
@@ -560,48 +532,16 @@
 
         commission_payload.update(infra_service)
 
-        self.set_join_tokens_on_commission_payload(commission_payload,
-                                                   minimum_commission_payload,
-                                                   old_commission_payload)
-
-        self.get_nuvlaedge_capabilities(commission_payload)
-        # capabilities should always be commissioned when infra is also being commissioned
-        if any(k in minimum_commission_payload for k in infra_service):
-            minimum_commission_payload['capabilities'] = \
-                commission_payload.get('capabilities', [])
-        else:
-            self.commissioning_attr_has_changed(
-                commission_payload,
-                old_commission_payload,
-                "capabilities",
-                minimum_commission_payload,
-                compare_with_nb_resource=True)
-
-        # if this node is a worker, then we must force remove some assets
-        self.needs_partial_decommission(minimum_commission_payload, commission_payload,
-                                        old_commission_payload)
-
-        if self.do_commission(minimum_commission_payload):
-            self.write_file(FILE_NAMES.COMMISSIONING_FILE,
-                            commission_payload,
-                            is_json=True)
-
-    def set_join_tokens_on_commission_payload(self, commission_payload,
-                                              minimum_commission_payload,
-                                              old_commission_payload):
-        cluster_join_tokens = self.container_runtime.get_join_tokens()
+        # atm, it isn't clear whether these will make sense for k8s
+        # if they do, then this block should be moved to an abstractmethod of the
+        # ContainerRuntime
         if len(cluster_join_tokens) > 1:
-            # FIXME: This is an old implementation handling only Docker. Define
-            #  interface via abstract class. Push this to DockerClient and
-            #  implement for KubernetesClient.
-            self.swarm_token_diff(cluster_join_tokens[0],
-                                  cluster_join_tokens[1])
+            self.swarm_token_diff(cluster_join_tokens[0], cluster_join_tokens[1])
             commission_payload.update({
-                self.container_runtime.join_token_manager_keyname:
-                    cluster_join_tokens[0],
-                self.container_runtime.join_token_worker_keyname:
-                    cluster_join_tokens[1]
+                self.container_runtime.join_token_manager_keyname: cluster_join_tokens[0],
+                self.container_runtime.join_token_worker_keyname: cluster_join_tokens[1]
             })
+
             self.commissioning_attr_has_changed(
                 commission_payload,
                 old_commission_payload,
@@ -612,6 +552,26 @@
                 old_commission_payload,
                 self.container_runtime.join_token_worker_keyname,
                 minimum_commission_payload)
+
+        self.get_nuvlaedge_capabilities(commission_payload)
+        # capabilities should always be commissioned when infra is also being commissioned
+        if any(k in minimum_commission_payload for k in infra_service):
+            minimum_commission_payload['capabilities'] = \
+                commission_payload.get('capabilities', [])
+        else:
+            self.commissioning_attr_has_changed(
+                commission_payload, old_commission_payload,
+                "capabilities", minimum_commission_payload,
+                compare_with_nb_resource=True)
+
+        # if this node is a worker, them we must force remove some assets
+        self.needs_partial_decommission(minimum_commission_payload, commission_payload,
+                                        old_commission_payload)
+
+        if self.do_commission(minimum_commission_payload):
+            self.write_file(FILE_NAMES.COMMISSIONING_FILE,
+                            commission_payload,
+                            is_json=True)
 
     def build_vpn_credential_search_filter(self, vpn_server_id):
         """ Simply build the API query for searching this NuvlaEdge's VPN credential
