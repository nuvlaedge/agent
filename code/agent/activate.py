#!/usr/local/bin/python3.7
# -*- coding: utf-8 -*-

""" NuvlaEdge Activation

It takes care of activating a new NuvlaEdge
"""

import logging
import requests

<<<<<<< HEAD
from nuvlaedge.common.constant_files import FILE_NAMES

from agent.common import NuvlaEdgeCommon
=======
from agent.common.nuvlaedge_common import NuvlaEdgeCommon
from agent.orchestrator import ContainerRuntimeClient
>>>>>>> d2181699


class Activate(NuvlaEdgeCommon):
    """ The Activate class, which includes all methods and
    properties necessary to activate a NuvlaEdge

    Attributes:
        data_volume: path to shared NuvlaEdge data
    """

    def __init__(self,
                 container_runtime: ContainerRuntimeClient,
                 data_volume: str):
        """
        Constructs an Activation object
        """

        super().__init__(container_runtime=container_runtime,
                         shared_data_volume=data_volume)

        self.activate_logger: logging.Logger = logging.getLogger(__name__)
        self.user_info = {}

    def activation_is_possible(self):
        """ Checks for any hints of a previous activation
        or any other conditions that might influence the
        first time activation of the NuvlaEdge

        :return boolean and user info is available"""

        if self.get_operational_status() == "UNKNOWN":
            return False, self.user_info

        try:
            self.user_info = self.read_json_file(FILE_NAMES.ACTIVATION_FLAG)

            self.activate_logger.warning("{} already exists. Re-activation is not possible!".format(FILE_NAMES.ACTIVATION_FLAG))
            self.activate_logger.info("NuvlaEdge credential: {}".format(self.user_info["api-key"]))
            return False, self.user_info
        except FileNotFoundError:
            # file doesn't exist yet,
            # But maybe the API was provided via env?
            api_key, api_secret = self.get_api_keys()
            if api_key and api_secret:
                self.activate_logger.info(f'Found API key set in environment, with key'
                                          f' value {api_key}')
                self.user_info = {
                    "api-key": api_key,
                    "secret-key": api_secret
                }

                self.write_json_to_file(FILE_NAMES.ACTIVATION_FLAG, self.user_info)

                return False, self.user_info

            return True, self.user_info

    def activate(self):
        """ Makes the anonymous call to activate the NuvlaEdge """

        self.activate_logger.info('Activating "{}"'.format(self.nuvlaedge_id))

        try:
            self.user_info = self.api()._cimi_post('{}/activate'.format(self.nuvlaedge_id))
        except requests.exceptions.SSLError:
            self.shell_execute(["timeout", "3s", "/lib/systemd/systemd-timesyncd"])
            self.user_info = self.api()._cimi_post('{}/activate'.format(self.nuvlaedge_id))
        except requests.exceptions.ConnectionError as conn_err:
            self.activate_logger.error("Can not reach out to Nuvla at {}. Error: {}"
                                       .format(self.nuvla_endpoint, conn_err))
            raise

        # Flags that the activation has been done
        self.write_json_to_file(FILE_NAMES.ACTIVATION_FLAG, self.user_info)

        return self.user_info

    def create_nb_document_file(self, nuvlaedge_resource: dict) -> dict:
        """ Writes contextualization file with NB resource content

        :param nuvlaedge_resource: nuvlaedge resource data
        :return copy of the old NB resource context which is being overwritten
        """

        self.activate_logger.info('Managing NB context file {}'.format(FILE_NAMES.CONTEXT))

        try:
            current_context = self.read_json_file(FILE_NAMES.CONTEXT)
        except (ValueError, FileNotFoundError):
            self.activate_logger.warning("Writing {} for the first "
                                         "time".format(FILE_NAMES.CONTEXT))
            current_context = {}

        self.write_json_to_file(FILE_NAMES.CONTEXT, nuvlaedge_resource)

        return current_context

<<<<<<< HEAD
    def vpn_commission_if_needed(self, current_nb_resource: dict, old_nb_resource: dict):
        """
        Checks if the VPN server ID has changed in the NB resource, and if so, asks for
        VPN commissioning

        :param current_nb_resource: current NuvlaEdge resource, from Nuvla
        :param old_nb_resource: old content of the NuvlaEdge resource
        :return:
        """

        if current_nb_resource.get("vpn-server-id") != \
                old_nb_resource.get("vpn-server-id"):
            self.activate_logger.info(f'VPN Server ID has been added/changed in Nuvla: '
                                      f'{current_nb_resource.get("vpn-server-id")}')

            self.commission_vpn()

=======
>>>>>>> d2181699
    def get_nuvlaedge_info(self):
        """ Retrieves the respective resource from Nuvla """

        return self.api().get(self.nuvlaedge_id).data

    def update_nuvlaedge_resource(self) -> tuple:
        """ Updates the static information about the NuvlaEdge

        :return: current and old NuvlaEdge resources
        """

        self.authenticate(self.api(), self.user_info["api-key"], self.user_info["secret-key"])
        nuvlaedge_resource = self.get_nuvlaedge_info()

        old_nuvlaedge_resource = self.create_nb_document_file(nuvlaedge_resource)

        return nuvlaedge_resource, old_nuvlaedge_resource<|MERGE_RESOLUTION|>--- conflicted
+++ resolved
@@ -9,14 +9,10 @@
 import logging
 import requests
 
-<<<<<<< HEAD
 from nuvlaedge.common.constant_files import FILE_NAMES
 
-from agent.common import NuvlaEdgeCommon
-=======
 from agent.common.nuvlaedge_common import NuvlaEdgeCommon
 from agent.orchestrator import ContainerRuntimeClient
->>>>>>> d2181699
 
 
 class Activate(NuvlaEdgeCommon):
@@ -114,7 +110,6 @@
 
         return current_context
 
-<<<<<<< HEAD
     def vpn_commission_if_needed(self, current_nb_resource: dict, old_nb_resource: dict):
         """
         Checks if the VPN server ID has changed in the NB resource, and if so, asks for
@@ -132,8 +127,6 @@
 
             self.commission_vpn()
 
-=======
->>>>>>> d2181699
     def get_nuvlaedge_info(self):
         """ Retrieves the respective resource from Nuvla """
 
