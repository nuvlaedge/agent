#!/usr/local/bin/python3.7
# -*- coding: utf-8 -*-

""" NuvlaEdge Activation

It takes care of activating a new NuvlaEdge
"""

import logging
import requests

from nuvlaedge.common.constant_files import FILE_NAMES

from agent.common.nuvlaedge_common import NuvlaEdgeCommon
from agent.orchestrator import ContainerRuntimeClient


class Activate(NuvlaEdgeCommon):
    """ The Activate class, which includes all methods and
    properties necessary to activate a NuvlaEdge

    Attributes:
        data_volume: path to shared NuvlaEdge data
    """

    def __init__(self,
                 container_runtime: ContainerRuntimeClient,
                 data_volume: str):
        """
        Constructs an Activation object
        """

<<<<<<< HEAD
        super().__init__(data_volume=data_volume)
=======
        super().__init__(container_runtime=container_runtime,
                         shared_data_volume=data_volume)
>>>>>>> ca4c0018

        self.activate_logger: logging.Logger = logging.getLogger(__name__)
        self.user_info = {}

    def activation_is_possible(self):
        """ Checks for any hints of a previous activation
        or any other conditions that might influence the
        first time activation of the NuvlaEdge

        :return boolean and user info is available"""

        if self.get_operational_status() == "UNKNOWN":
            return False, self.user_info

        try:
            self.user_info = self.read_json_file(FILE_NAMES.ACTIVATION_FLAG)

            self.activate_logger.warning("{} already exists. Re-activation is not possible!".format(FILE_NAMES.ACTIVATION_FLAG))
            self.activate_logger.info("NuvlaEdge credential: {}".format(self.user_info["api-key"]))
            return False, self.user_info
        except FileNotFoundError:
            # file doesn't exist yet,
            # But maybe the API was provided via env?
            api_key, api_secret = self.get_api_keys()
            if api_key and api_secret:
                self.activate_logger.info(f'Found API key set in environment, with key'
                                          f' value {api_key}')
                self.user_info = {
                    "api-key": api_key,
                    "secret-key": api_secret
                }

                self.write_json_to_file(FILE_NAMES.ACTIVATION_FLAG, self.user_info)

                return False, self.user_info

            return True, self.user_info

    def activate(self):
        """ Makes the anonymous call to activate the NuvlaEdge """

        self.activate_logger.info('Activating "{}"'.format(self.nuvlaedge_id))

        try:
            self.user_info = self.api()._cimi_post('{}/activate'.format(self.nuvlaedge_id))
        except requests.exceptions.SSLError:
            self.shell_execute(["timeout", "3s", "/lib/systemd/systemd-timesyncd"])
            self.user_info = self.api()._cimi_post('{}/activate'.format(self.nuvlaedge_id))
        except requests.exceptions.ConnectionError as conn_err:
            self.activate_logger.error("Can not reach out to Nuvla at {}. Error: {}"
                                       .format(self.nuvla_endpoint, conn_err))
            raise

        # Flags that the activation has been done
        self.write_json_to_file(FILE_NAMES.ACTIVATION_FLAG, self.user_info)

        return self.user_info

    def create_nb_document_file(self, nuvlaedge_resource: dict) -> dict:
        """ Writes contextualization file with NB resource content

        :param nuvlaedge_resource: nuvlaedge resource data
        :return copy of the old NB resource context which is being overwritten
        """

        self.activate_logger.info('Managing NB context file {}'.format(FILE_NAMES.CONTEXT))

        try:
            current_context = self.read_json_file(FILE_NAMES.CONTEXT)
        except (ValueError, FileNotFoundError):
            self.activate_logger.warning("Writing {} for the first "
                                         "time".format(FILE_NAMES.CONTEXT))
            current_context = {}

        self.write_json_to_file(FILE_NAMES.CONTEXT, nuvlaedge_resource)

        return current_context

    def get_nuvlaedge_info(self):
        """ Retrieves the respective resource from Nuvla """

        return self.api().get(self.nuvlaedge_id).data

    def update_nuvlaedge_resource(self) -> tuple:
        """ Updates the static information about the NuvlaEdge

        :return: current and old NuvlaEdge resources
        """

        self.authenticate(self.api(), self.user_info["api-key"], self.user_info["secret-key"])
        nuvlaedge_resource = self.get_nuvlaedge_info()

        old_nuvlaedge_resource = self.create_nb_document_file(nuvlaedge_resource)

        return nuvlaedge_resource, old_nuvlaedge_resource<|MERGE_RESOLUTION|>--- conflicted
+++ resolved
@@ -30,12 +30,8 @@
         Constructs an Activation object
         """
 
-<<<<<<< HEAD
-        super().__init__(data_volume=data_volume)
-=======
         super().__init__(container_runtime=container_runtime,
                          shared_data_volume=data_volume)
->>>>>>> ca4c0018
 
         self.activate_logger: logging.Logger = logging.getLogger(__name__)
         self.user_info = {}
