#!/usr/bin/env python
# -*- coding: utf-8 -*-

""" NuvlaBox Telemetry

It takes care of updating the NuvlaBox status
resource in Nuvla.
"""

import datetime
import docker
import logging
import socket
import json
import os
import psutil
import re
import requests
import paho.mqtt.client as mqtt
import queue
import time
import inspect

from agent.common import NuvlaBoxCommon
from os import path, stat
from subprocess import run, PIPE, STDOUT
from threading import Thread


class MonitoredDict(dict):
    """
    Subclass of dict that use logging.debug to inform when a change is made.
    """

    def __init__(self, name, *args, **kwargs):
        self.name = name
        dict.__init__(self, *args, **kwargs)
        self._log_caller()
        logging.debug(f'{self.name} __init__: args: {args}, kwargs: {kwargs}')

    def _log_caller(self):
        stack = inspect.stack()
        cls_fn_name = stack[1].function
        caller = stack[2]
        cc = caller.code_context
        code_context = cc[0] if cc and len(cc) >= 1 else ''
        logging.debug(f'{self.name}.{cls_fn_name} called by {caller.filename}:{caller.lineno} {caller.function} {code_context}')

    def __setitem__(self, key, value):
        dict.__setitem__(self, key, value)
        self._log_caller()
        logging.debug(f'{self.name} set {key} = {value}')

    def __repr__(self):
        return '%s(%s)' % (type(self).__name__,  dict.__repr__(self))

    def update(self, *args, **kwargs):
        dict.update(self, *args, **kwargs)
        self._log_caller()
        logging.debug(f'{self.name} update: args: {args}, kwargs: {kwargs}')
        logging.debug(f'{self.name} updated: {self}')


class ContainerMonitoring(Thread):
    """ A special thread used to asynchronously fetch the stats from all containers in the system

    Attributes:
        q: queue object where to put the monitoring results (JSON)
        save_to: an optional string pointing to a file where to persist the JSON output
        log: a logging object
    """

    def __init__(self, q: queue.Queue, cr: NuvlaBoxCommon.ContainerRuntimeClient,
                 save_to: str = None, log: logging = logging):
        Thread.__init__(self)
        self.q = q
        self.save_to = save_to
        self.container_runtime = cr
        self.log = log

    def run(self):
        """
        Runs, on an infinite loop, through all the containers in the system and retrieves the stats for each one,
        saving them in a file (if needed), and putting them in a messaging queue for other processes in the system
        to fetch

        :return:
        """

        while True:
            out = self.container_runtime.collect_container_metrics()
            self.q.put(out)

            if self.save_to:
                with open(self.save_to, 'w') as f:
                    f.write(json.dumps(out))

            time.sleep(10)


class Telemetry(NuvlaBoxCommon.NuvlaBoxCommon):
    """ The Telemetry class, which includes all methods and
    properties necessary to categorize a NuvlaBox and send all
    data into the respective NuvlaBox status at Nuvla

    Attributes:
        data_volume: path to shared NuvlaBox data
    """

    def __init__(self, data_volume, nuvlabox_status_id, enable_container_monitoring=True):
        """ Constructs an Telemetry object, with a status placeholder """

        super(Telemetry, self).__init__(shared_data_volume=data_volume)
        # NuvlaBoxCommon.NuvlaBoxCommon.__init__(self, shared_data_volume=data_volume)

        self.nb_status_id = nuvlabox_status_id
        self.first_net_stats = {}
        self.container_stats_queue = queue.Queue()
        self.enable_container_monitoring = enable_container_monitoring
        if enable_container_monitoring:
            self.container_stats_monitor = ContainerMonitoring(self.container_stats_queue,
                                                            self.container_runtime,
                                                            self.container_stats_json_file)
            self.container_stats_monitor.setDaemon(True)
            self.container_stats_monitor.start()

        self.status_default = {
            'resources': None,
            'status': None,
            'status-notes': None,
            'nuvlabox-api-endpoint': None,
            'operating-system': None,
            'architecture': None,
            'ip': None,
            'last-boot': None,
            'hostname': None,
            'docker-server-version': None,
            'gpio-pins': None,
            'nuvlabox-engine-version': None,
            'inferred-location': None,
            'vulnerabilities': None,
            'node-id': None,
            'cluster-id': None,
            'cluster-managers': None,
            'cluster-nodes': None,
            'cluster-node-role': None,
            'installation-parameters': None,
            'swarm-node-cert-expiry-date': None,
            'host-user-home': None,
            'orchestrator': None,
            'cluster-join-address': None,
            'temperatures': None,
            'container-plugins': None,
            'kubelet-version': None
        }
        self._status = MonitoredDict('Telemetry.status', self.status_default.copy())
        self._status_on_nuvla  = MonitoredDict('Telemetry.status_on_nuvla')

        self.mqtt_telemetry = mqtt.Client()

        self.gpio_utility = False
        try:
            r = run(['gpio', '-v'], stdout=PIPE)
            self.gpio_utility = True
        except:
            # no need to catch any exception. This is just a quick check and fail for the GPIO utility
            pass

        self.ip_geolocation_services = {
            "ip-api.com": {
                "url": "http://ip-api.com/json/",
                "coordinates_key": None,
                "longitude_key": "lon",
                "latitude_key": "lat",
                "altitude_key": None
            },
            "ipinfo.io": {
                "url": "https://ipinfo.io/json",
                "coordinates_key": "loc",
                "longitude_key": None,
                "latitude_key": None,
                "altitude_key": None
            },
            "ipapi.co": {
                "url": "https://ipapi.co/json",
                "coordinates_key": None,
                "longitude_key": "longitude",
                "latitude_key": "latitude",
                "altitude_key": None
            },
            "ipgeolocation.com": {
                "url": "https://ipgeolocation.com/?json=1",
                "coordinates_key": "coords",
                "longitude_key": None,
                "latitude_key": None,
                "altitude_key": None
            }
        }

        # Minimum interval, in seconds, for inferring IP-based geolocation
        # (to avoid network jittering and 3rd party service spamming)
        # Default to 1 hour
        self.time_between_get_geolocation = 3600

    @property
    def status_on_nuvla(self):
        return self._status_on_nuvla

    @status_on_nuvla.setter
    def status_on_nuvla(self, value):
        self._status_on_nuvla = MonitoredDict('Telemetry.status_on_nuvla', value)
        caller = inspect.stack()[1]
        logging.debug(f'Telemetry.status_on_nuvla setter called by {caller.filename}:{caller.lineno} {caller.function} {caller.code_context}')
        logging.debug(f'Telemetry.status_on_nuvla updated: {value}')

    @property
    def status(self):
        return self._status

    @status.setter
    def status(self, value):
        self._status = MonitoredDict('Telemetry.status', value)
        caller = inspect.stack()[1]
        logging.debug(f'Telemetry.status setter called by {caller.filename}:{caller.lineno} {caller.function} {caller.code_context}')
        logging.debug(f'Telemetry.status updated: {value}')

    def send_mqtt(self, nuvlabox_status, cpu=None, ram=None, disks=None, energy=None):
        """ Gets the telemetry data and send the stats into the MQTT broker

        :param nuvlabox_status: full dump of the NB status {}
        :param cpu: tuple (capacity, load)
        :param ram: tuple (capacity, used)
        :param disk: list of {device: partition_name, capacity: value, used: value}
        :param energy: energy consumption metric
        """

        try:
            self.mqtt_telemetry.connect(self.mqtt_broker_host, self.mqtt_broker_port, self.mqtt_broker_keep_alive)
        except ConnectionRefusedError:
            logging.warning("Connection to NuvlaBox MQTT broker refused")
            self.mqtt_telemetry.disconnect()
            return
        except socket.timeout:
            logging.warning(f'Timed out while trying to send telemetry to Data Gateway at {self.mqtt_broker_host}')
            return
        except socket.gaierror:
            logging.warning("The NuvlaBox MQTT broker is not reachable...trying again later")
            self.mqtt_telemetry.disconnect()
            return

        os.system("mosquitto_pub -h {} -t {} -m '{}'".format(self.mqtt_broker_host,
                                                             "nuvlabox-status",
                                                             json.dumps(nuvlabox_status)))

        if cpu:
            # e1 = self.mqtt_telemetry.publish("cpu/capacity", payload=str(cpu[0]))
            # e2 = self.mqtt_telemetry.publish("cpu/load", payload=str(cpu[1]))
            # ISSUE: for some reason, the connection is lost after publishing with paho-mqtt

            # using os.system for now

            os.system("mosquitto_pub -h {} -t {} -m '{}'".format(self.mqtt_broker_host,
                                                                 "cpu",
                                                                 json.dumps(cpu)))

        if ram:
            # self.mqtt_telemetry.publish("ram/capacity", payload=str(ram[0]))
            # self.mqtt_telemetry.publish("ram/used", payload=str(ram[1]))
            # same issue as above
            os.system("mosquitto_pub -h {} -t {} -m '{}'".format(self.mqtt_broker_host,
                                                                 "ram",
                                                                 json.dumps(ram)))

        if disks:
            for dsk in disks:
                # self.mqtt_telemetry.publish("disks", payload=json.dumps(dsk))
                # same issue as above
                os.system("mosquitto_pub -h {} -t {} -m '{}'".format(self.mqtt_broker_host,
                                                                     "disks",
                                                                     json.dumps(dsk)))

        if energy:
            # self.mqtt_telemetry.publish("ram/capacity", payload=str(ram[0]))
            # self.mqtt_telemetry.publish("ram/used", payload=str(ram[1]))
            # same issue as above
            os.system("mosquitto_pub -h {} -t {} -m '{}'".format(self.mqtt_broker_host,
                                                                 "energy",
                                                                 json.dumps(energy)))

        # self.mqtt_telemetry.disconnect()

    def get_installation_parameters(self):
        """ Retrieves the configurations and parameteres used during the NuvlaBox Engine installation

        :return: obj - {project-name: str, config-files: list, working-dir: str}
        """

        filter_label = "nuvlabox.component=True"

        return self.container_runtime.get_installation_parameters(filter_label)

    def get_swarm_node_cert_expiration_date(self):
        """ If the docker swarm certs can be found, try to infer their expiration date

        :return:
        """

        if os.path.exists(self.swarm_node_cert):
            command = ["openssl", "x509", "-enddate", "-noout", "-in", self.swarm_node_cert]
            output = run(command, stdout=PIPE, stderr=STDOUT, encoding='UTF-8')
            # example output: 'notAfter=Mar 12 19:13:00 2021 GMT\n'
            if output.returncode != 0 or not output.stdout:
                return None

            expiry_date_raw = output.stdout.strip().split('=')[-1]
            raw_format = '%b %d %H:%M:%S %Y %Z'

            return datetime.datetime.strptime(expiry_date_raw, raw_format).strftime(self.nuvla_timestamp_format)
        else:
            return None

    def set_status_resources(self, body: dict):
        """
        Set the information about disk usage in the NuvlaBox status paylod

        Args:
            body (dict): NuvlaBox Status payload
        """
        # DISK
        disk_usage = self.get_disks_usage()
        disks = []
        for dsk in disk_usage:
            dsk.update({"topic": "disks", "raw-sample": json.dumps(dsk)})
            disks.append(dsk)

        # CPU
        cpu_sample = {
            "capacity": int(psutil.cpu_count()),
            "load": float(psutil.getloadavg()[2]),
            "load-1": float(psutil.getloadavg()[0]),
            "load-5": float(psutil.getloadavg()[1]),
            "context-switches": int(psutil.cpu_stats().ctx_switches),
            "interrupts": int(psutil.cpu_stats().interrupts),
            "software-interrupts": int(psutil.cpu_stats().soft_interrupts),
            "system-calls": int(psutil.cpu_stats().syscalls)
        }
        cpu = {"topic": "cpu", "raw-sample": json.dumps(cpu_sample)}
        cpu.update(cpu_sample)

        # MEMORY
        ram_sample = {
            "capacity": int(round(psutil.virtual_memory()[0]/1024/1024)),
            "used": int(round(psutil.virtual_memory()[3]/1024/1024))
        }
        ram = {"topic": "ram", "raw-sample": json.dumps(ram_sample)}
        ram.update(ram_sample)

        # DOCKER STATS
        container_stats = None
        try:
            container_stats = self.container_stats_queue.get(block=False)
        except queue.Empty:
            if not self.container_stats_monitor.is_alive() and self.enable_container_monitoring:
                self.container_stats_monitor = ContainerMonitoring(self.container_stats_queue,
                                                                self.container_runtime,
                                                                self.container_stats_json_file)
                self.container_stats_monitor.setDaemon(True)
                self.container_stats_monitor.start()

        # NETWORK
        net_stats = self.get_network_info()

        # POWER
        try:
            power_consumption = self.get_power_consumption()
        except Exception as e:
            logging.error(f"Unable to retrieve power consumption metrics: {str(e)}")
            power_consumption = None

        ###
        resources = {
            'cpu': cpu,
            'ram': ram
        }

        conditional_resources = [
            ('disks', disks),
            ('container-stats', container_stats),
            ('net-stats', net_stats),
            ('power-consumption', power_consumption)
        ]
        for cres in conditional_resources:
            if cres[1]:
                resources[cres[0]] = cres[1]

        body['resources'] = resources

    def set_status_operational_status(self, body: dict, node: dict):
        """
        Gets and sets the operational status and status_notes for the nuvlabox-status

        :param body: payload for the nuvlabox-status update request
        :param node: information about the underlying COE node
        """
        operational_status_notes = self.get_operational_status_notes()
        operational_status = self.get_operational_status()

        system_errors, system_warnings = self.container_runtime.read_system_issues(node)

        operational_status_notes += system_errors + system_warnings
        if system_errors:
            operational_status = 'DEGRADED'

        if not self.installation_home:
            operational_status_notes.append("HOST_HOME not defined - SSH key management will not be functional")

        body.update({
            "status": operational_status,
            "status-notes": operational_status_notes,
        })

    def set_status_ip(self, body: dict):
        """
        Set the IP of the NuvlaBox for the telemetry update

        :param body: payload for the nuvlabox-status update request
        """
        ip = self.get_vpn_ip()
        body["ip"] = ip if ip else self.container_runtime.get_api_ip_port()[0]

    def set_status_coe_version(self, body: dict):
        """
        Set the version of Docker and Kubelet when possible and if present

        :param body: payload for the nuvlabox-status update request
        """
        docker_server_version = self.get_docker_server_version()
        if docker_server_version:
            body['docker-server-version'] = docker_server_version

        try:
            kubelet_version = self.container_runtime.get_kubelet_version()
            if kubelet_version:
                body['kubelet-version'] = kubelet_version
        except (NameError, AttributeError):
            # method not implemented - meaning this is a Docker installation. Just ignore it
            pass

    def get_cluster_manager_attrs(self, managers: list, node_id: str) -> tuple:
        """
        If this node is a manager, tries to get the WHOLE list of nodes in the cluster

        :param managers: existing cluster managers
        :param node_id: this node's ID
        :return: tuple of (bool, list), to say if this node is a manager, and the whole list of cluster nodes
        """
        cluster_nodes = []
        if node_id not in managers:
            return False, cluster_nodes

        try:
            all_cluster_nodes = self.container_runtime.list_nodes()
        except docker.errors.APIError as e:
            logging.error(f'Cannot get Docker cluster nodes: {str(e)}')
        else:
            for node in all_cluster_nodes:
                active_node_id = self.container_runtime.is_node_active(node)
                if not active_node_id:
                    continue
                if active_node_id not in cluster_nodes:
                    try:
                        cluster_nodes.append(node.id)
                    except AttributeError:
                        continue

            return True, cluster_nodes
        return False, []

    def set_status_cluster(self, body: dict, node: dict):
        """
        Gets and sets all the cluster attributes for the nuvlabox-status

        :param body: payload for the nuvlabox-status update request
        :param node: information about the underlying COE node
        """

        node_id = self.container_runtime.get_node_id(node)
        cluster_id = self.container_runtime.get_cluster_id(node, f'cluster_{self.nuvlabox_id}')
        cluster_managers = self.container_runtime.get_cluster_managers()

        if node_id:
            body["node-id"] = node_id
            body["orchestrator"] = NuvlaBoxCommon.ORCHESTRATOR_COE
            # assume it's a worker to begin with
            body["cluster-node-role"] = "worker"

        if cluster_id:
            body["cluster-id"] = cluster_id

        if cluster_managers:
            body["cluster-managers"] = cluster_managers
            if node_id:
                cluster_join_addr = self.container_runtime.get_cluster_join_address(node_id)
                if cluster_join_addr:
                    body["cluster-join-address"] = cluster_join_addr

        is_manager, cluster_nodes = self.get_cluster_manager_attrs(cluster_managers, node_id)
        if is_manager:
            body["cluster-node-role"] = "manager"

        if len(cluster_nodes) > 0:
            body['cluster-nodes'] = cluster_nodes

    def set_status_installation_params(self, body: dict):
        """
        Sets the NuvlaBox installation parameters attribute in the nuvlabox-status

        :param body: payload for the nuvlabox-status update request
        """
        installation_params = self.get_installation_parameters()
        if installation_params:
            body['installation-parameters'] = installation_params

    def set_status_coe_cert_expiration_date(self, body: dict):
        """
        Sets the COE certificate expiration date in the NuvlaBox Status

        :param body: payload for the nuvlabox-status update request
        """
        if NuvlaBoxCommon.ORCHESTRATOR == 'docker':
            # can only infer this for Docker, cause for K8s, the certificates might be on different folders,
            # depending on the installation tool (k0s vs k3s vs kubeadm ...)
            try:
                swarm_cert_expiration = self.get_swarm_node_cert_expiration_date()
                if swarm_cert_expiration:
                    body['swarm-node-cert-expiry-date'] = swarm_cert_expiration
            except Exception as e:
                logging.warning(f"Cannot infer Docker Swarm cert expiration date. Reason: {str(e)}")

    def set_status_temperatures(self, body: dict):
        """
        Sets the device temperates in the NuvlaBox Status

        :param body: payload for the nuvlabox-status update request
        """
        temperatures = self.get_temperature()
        if temperatures:
            body['temperatures'] = temperatures

    def set_status_gpio(self, body: dict):
        """
        Sets the GPIO pins information in the NuvlaBox Status

        :param body: payload for the nuvlabox-status update request
        """
        if self.gpio_utility:
            # Get GPIO pins status
            gpio_pins = self.get_gpio_pins()
            if gpio_pins:
                body['gpio-pins'] = gpio_pins

    def set_status_inferred_location(self, body: dict):
        """
        Sets the inferred location of the NuvlaBox, in the NuvlaBox Status

        :param body: payload for the nuvlabox-status update request
        """
        inferred_location = self.get_ip_geolocation()
        if inferred_location:
            body['inferred-location'] = inferred_location

    def set_status_vulnerabilities(self, body: dict):
        """
        Sets the vulnerabilities of the NuvlaBox, in the NuvlaBox Status

        :param body: payload for the nuvlabox-status update request
        """
        # get results from security scans
        vulnerabilities = self.get_security_vulnerabilities()
        if vulnerabilities is not None:
            scores = list(filter((-1).__ne__, map(lambda v: v.get('vulnerability-score', -1), vulnerabilities)))
            formatted_vulnerabilities = {
                'summary': {
                    'total': len(vulnerabilities),
                    'affected-products': list(set(map(lambda v: v.get('product', 'unknown'), vulnerabilities)))
                },
                'items': sorted(vulnerabilities, key=lambda v: v.get('vulnerability-score', 0), reverse=True)[0:100]
            }

            if len(scores) > 0:
                formatted_vulnerabilities['summary']['average-score'] = round(sum(scores) / len(scores), 2)

            body['vulnerabilities'] = formatted_vulnerabilities

    def get_status(self):
        """ Gets several types of information to populate the NuvlaBox status """

        status_for_nuvla = self.status_default.copy()

        status_for_nuvla['id'] = self.nb_status_id

        node_info = self.container_runtime.get_node_info()
        status_for_nuvla.update({
            'operating-system': self.container_runtime.get_host_os(),
            "architecture": self.container_runtime.get_host_architecture(node_info),
            "hostname": self.container_runtime.get_hostname(node_info),
            "last-boot": datetime.datetime.fromtimestamp(psutil.boot_time()).strftime("%Y-%m-%dT%H:%M:%SZ"),
            "container-plugins": self.container_runtime.get_container_plugins()
        })
        if self.installation_home:
            status_for_nuvla['host-user-home'] = self.installation_home
        # set the nb engine version if it exists
        if self.nuvlabox_engine_version:
            status_for_nuvla['nuvlabox-engine-version'] = self.nuvlabox_engine_version

        # get status for Nuvla
        # - RESOURCES attr
        self.set_status_resources(status_for_nuvla)

        # - STATUS attrs
        self.set_status_operational_status(status_for_nuvla, node_info)

        # - IP attr
        self.set_status_ip(status_for_nuvla)

        # - COE VERSIONS attrs
        self.set_status_coe_version(status_for_nuvla)

        # - CLUSTER attrs
        self.set_status_cluster(status_for_nuvla, node_info)

        # - INSTALLATION PARAMETERS attr
        self.set_status_installation_params(status_for_nuvla)

        # - COE CERT EXPIRATION attr
        self.set_status_coe_cert_expiration_date(status_for_nuvla)

        # - TEMPERATURES attr
        self.set_status_temperatures(status_for_nuvla)

        # - GPIO PINS attr
        self.set_status_gpio(status_for_nuvla)

        # - LOCATION attr
        self.set_status_inferred_location(status_for_nuvla)

        # - VULNERABILITIES attr
        self.set_status_vulnerabilities(status_for_nuvla)

        # - CURRENT TIME attr
        status_for_nuvla['current-time'] = datetime.datetime.utcnow().isoformat().split('.')[0] + 'Z'

        # Publish the telemetry into the Data Gateway
        self.send_mqtt(status_for_nuvla,
                       status_for_nuvla.get('resources', {}).get('cpu', {}).get('raw-sample'),
                       status_for_nuvla.get('resources', {}).get('ram', {}).get('raw-sample'),
                       status_for_nuvla.get('resources', {}).get('disks', []))

        # get all status for internal monitoring
        all_status = status_for_nuvla.copy()
        all_status.update({
            "cpu-usage": psutil.cpu_percent(),
            "cpu-load": status_for_nuvla.get('resources', {}).get('cpu', {}).get('load'),
            "disk-usage": psutil.disk_usage("/")[3],
            "memory-usage": psutil.virtual_memory()[2],
            "cpus": status_for_nuvla.get('resources', {}).get('cpu', {}).get('capacity'),
            "memory": status_for_nuvla.get('resources', {}).get('ram', {}).get('capacity'),
            "disk": int(psutil.disk_usage('/')[0]/1024/1024/1024)
        })

        return status_for_nuvla, all_status

    def get_docker_server_version(self):
        try:
            return self.container_runtime.client.version()["Version"]
        except:
            return None

    def get_temperature(self):
        """ Attempts to retrieve temperature information, if it exists. The keys will vary depending on the
        underlying host system.

        :return: JSON with temperatures values for each Thermal Zone founded.
        Example: [{"thermal-zone": "acpitz", "value": <float in Celsius> for x86_64}]
        """

        output = []

        thermal_fs_path = f'{self.hostfs}/sys/devices/virtual/thermal'

        if not os.path.exists(thermal_fs_path):
            return psutil.sensors_temperatures() if hasattr(psutil, 'sensors_temperature') else output

        all_dirs = os.listdir(thermal_fs_path)
        temp_dirs = list(filter(lambda x: x.startswith('thermal'), all_dirs))

        for subdirs in temp_dirs:
            thermal_zone_file = f'{thermal_fs_path}/{subdirs}/type'
            temperature_file = f'{thermal_fs_path}/{subdirs}/temp'
            if not os.path.exists(thermal_zone_file) or not os.path.exists(temperature_file):
                logging.warning(f'Thermal zone (at {thermal_zone_file}) and temperature (at {temperature_file}) values do not complement each other')
                continue

            metric_basename, temperature_value = self.read_temperature_files(thermal_zone_file, temperature_file)

            if not metric_basename or not temperature_value:
                logging.warning(f'Thermal zone {thermal_zone_file} or temperature {temperature_file} value is missing')
                continue

            try:
                output.append({
                    "thermal-zone": metric_basename,
                    "value": float(temperature_value)/1000})
            except (ValueError, TypeError) as e:
                logging.warning(f'Cannot convert temperature at {temperature_file}. Reason: {str(e)}')

        return output

    @staticmethod
    def read_temperature_files(thermal_zone_file_path: str, temperature_file_path: str) -> tuple:
        """
        Reads files, extract temperature/thermal values and returns them

        :param thermal_zone_file_path: path to thermal_zone_file
        :param temperature_file_path: path to temperature_file
        :return: (metric_basename, temperature_value)
        """
        with open(thermal_zone_file_path) as tzf:
            try:
                metric_basename = tzf.read().split()[0]
            except:
                logging.warning(f'Cannot read thermal zone at {thermal_zone_file_path}')
                metric_basename = None

        with open(temperature_file_path) as tf:
            try:
                temperature_value = tf.read().split()[0]
            except:
                logging.warning(f'Cannot read temperature at {temperature_file_path}')
                temperature_value = None

        return metric_basename, temperature_value

    def get_power_consumption(self):
        """ Attempts to retrieve power monitoring information, if it exists. It is highly dependant on the
        underlying host system and the existence of a power monitoring drive/device. Thus this is optional
        telemetry data.

        :return: list of well-defined metric-consumption-units lists. Example: [["metric", "consumption", "unit"], ... ]
        """

        output = []
        # for the NVIDIA Jetson ...
        for driver in self.nvidia_software_power_consumption_model:
            i2c_fs_path = f'{self.hostfs}/sys/bus/i2c/drivers/{driver}'

            if not os.path.exists(i2c_fs_path):
                return []

            i2c_addresses_found = [ addr for addr in os.listdir(i2c_fs_path) if re.match(r"[0-9]-[0-9][0-9][0-9][0-9]", addr) ]
            i2c_addresses_found.sort()
            channels = self.nvidia_software_power_consumption_model[driver]['channels']
            for nvidia_board, power_info in self.nvidia_software_power_consumption_model[driver]['boards'].items():
                known_i2c_addresses = power_info['i2c_addresses']
                known_i2c_addresses.sort()
                if i2c_addresses_found != known_i2c_addresses:
                    continue

                for metrics_folder_name in power_info['channels_path']:
                    metrics_folder_path = f'{i2c_fs_path}/{metrics_folder_name}'
                    if not os.path.exists(metrics_folder_path):
                        continue

                    for channel in range(0, channels):
                        rail_name_file = f'{metrics_folder_path}/rail_name_{channel}'
                        if not os.path.exists(rail_name_file):
                            continue

                        with open(rail_name_file) as m:
                            try:
                                metric_basename = m.read().split()[0]
                            except:
                                logging.warning(f'Cannot read power metric rail name at {rail_name_file}')
                                continue

                        rail_current_file = f'{metrics_folder_path}/in_current{channel}_input'
                        rail_voltage_file = f'{metrics_folder_path}/in_voltage{channel}_input'
                        rail_power_file = f'{metrics_folder_path}/in_power{channel}_input'
                        rail_critical_current_limit_file = f'{metrics_folder_path}/crit_current_limit_{channel}'

                        # (filename, metricname, units)
                        desired_metrics_files = [
                            (rail_current_file, f"{metric_basename}_current", "mA"),
                            (rail_voltage_file, f"{metric_basename}_voltage", "mV"),
                            (rail_power_file, f"{metric_basename}_power", "mW"),
                            (rail_critical_current_limit_file, f"{metric_basename}_critical_current_limit", "mA")
                        ]

                        existing_metrics = os.listdir(metrics_folder_path)

                        if not all(desired_metric[0].split('/')[-1] in existing_metrics for desired_metric in desired_metrics_files):
                            # one or more power metric files we need, are missing from the directory, skip them
                            continue

                        for metric_combo in desired_metrics_files:
                            try:
                                with open(metric_combo[0]) as mf:
                                    output.append({
                                        "metric-name": metric_combo[1],
                                        "energy-consumption": float(mf.read().split()[0]),
                                        "unit": metric_combo[2]
                                    })
                            except:
                                continue

        return output

    def get_security_vulnerabilities(self):
        """ Reads vulnerabilities from the security scans, from a file in the shared volume

        :return: contents of the file
        """

        if os.path.exists(self.vulnerabilities_file):
            with open(self.vulnerabilities_file) as vf:
                return json.loads(vf.read())
        else:
            return None

    @staticmethod
    def parse_gpio_pin_cell(indexes, line):
        """ Parses one cell of the output from gpio readall, which has 2 pins

        :param indexes: the index numbers for the values of BCM, Name, Mode, V and Physical (in this order)

        :returns a GPIO dict obj with the parsed pin"""

        # the expected list of attributes is
        expected = [{"position": None, "type": int, "attribute": "BCM"},
                    {"position": None, "type": str, "attribute": "NAME"},
                    {"position": None, "type": str, "attribute": "MODE"},
                    {"position": None, "type": int, "attribute": "VOLTAGE"}]

        needed_indexes_len = 5

        if len(indexes) < needed_indexes_len:
            logging.error(f"Missing indexes needed to parse GPIO pin: {indexes}. Need {needed_indexes_len}")
            return None

        gpio_values = line.split('|')
        gpio_pin = {}
        try:
            gpio_pin['pin'] = int(gpio_values[indexes[-1]])
            # if we can get the physical pin, we can move on. Pin is the only mandatory attr

            for i, exp in enumerate(expected):
                try:
                    cast_value = exp["type"](gpio_values[indexes[i]].rstrip().lstrip())

                    if cast_value or cast_value == 0:
                        gpio_pin[exp["attribute"].lower()] = cast_value
                    else:
                        continue
                except ValueError:
                    logging.debug(f"No suitable {exp['attribute']} value for pin {gpio_pin['pin']}")
                    continue

            return gpio_pin
        except ValueError:
            logging.warning(f"Unable to get GPIO pin status on {gpio_values}, index {indexes[-1]}")
            return None
        except:
            # if there's any other issue while doing so, it means the provided argument is not valid
            logging.exception(f"Invalid list of indexes {indexes} for GPIO pin in {line}. Cannot parse this pin")
            return None

    def get_gpio_pins(self):
        """ Uses the GPIO utility to scan and get the current status of all GPIO pins in the device.
        It then parses the output and gives back a list of pins

        :returns list of JSONs, i.e. [{pin: 1, name: GPIO. 1, bcm: 4, mode: IN}, {pin: 7, voltage: 0, mode: ALT1}]"""

        command = ["gpio", "readall"]
        gpio_out = run(command, stdout=PIPE, stderr=STDOUT, encoding='UTF-8')

        if gpio_out.returncode != 0 or not gpio_out.stdout:
            return None

        trimmed_gpio_out = gpio_out.stdout.splitlines()[3:-3]

        formatted_gpio_status = []
        for gpio_line in trimmed_gpio_out:

            # each line has two columns = 2 pins

            first_pin_indexes = [1, 3, 4, 5, 6]
            second_pin_indexes = [14, 11, 10, 9, 8]
            first_pin = self.parse_gpio_pin_cell(first_pin_indexes, gpio_line)
            if first_pin:
                formatted_gpio_status.append(first_pin)

            second_pin = self.parse_gpio_pin_cell(second_pin_indexes, gpio_line)
            if second_pin:
                formatted_gpio_status.append(second_pin)

        return formatted_gpio_status

    def reuse_previous_geolocation(self, time_now: int) -> dict:
        """
        Checks, based on the time elapsed since the last retrieval, if new geolocation must be inferred

        :param time_now: current timestamp, used to calculate the time elapsed since the last location retrieval
        :return: previous geolocation if there's no need to infer again. None otherwise
        """
        try:
            with open(self.ip_geolocation_file) as ipgeof:
                previous_geolocation_json = json.loads(ipgeof.read())

            before = previous_geolocation_json["timestamp"]

            if time_now - before <= self.time_between_get_geolocation:
                # too soon to infer geolocation
                return previous_geolocation_json.get("coordinates")
        except FileNotFoundError:
            logging.debug("Inferring IP-based geolocation for the first time")
        except (json.decoder.JSONDecodeError, KeyError):
            logging.exception("Existing IP-based geolocation is malformed. Inferring again...")
        except:
            logging.exception("Error while preparing to infer IP-based geolocation. Forcing infer operation...")

    @staticmethod
    def parse_geolocation(ip_location_service_name: str, ip_location_service_info: dict,
                          geolocation_response: dict) -> list:
        """
        Gets the output from the IP-based geolocation request made to the online service, parses it, and builds
        the inferred location, as a list, for the NuvlaBox Status

        :param ip_location_service_name: name of the online service used to get the location
        :param ip_location_service_info: info about the service queried for retrieving the location
                                        (as in self.ip_geolocation_services.items)
        :param geolocation_response: response from the IP-based geolocation service, in JSON format

        :return: inferred-location attribute
        """
        inferred_location = []
        if ip_location_service_info['coordinates_key']:
            coordinates = geolocation_response[ip_location_service_info['coordinates_key']]
            # note that Nuvla expects [long, lat], and not [lat, long], thus the reversing
            if isinstance(coordinates, str):
                inferred_location = coordinates.split(',')[::-1]
            elif isinstance(coordinates, list):
                inferred_location = coordinates[::-1]
            else:
                logging.warning(f"Cannot parse coordinates {coordinates} retrieved from geolocation service {ip_location_service_name}")
                raise TypeError
        else:
            longitude = geolocation_response[ip_location_service_info['longitude_key']]
            latitude = geolocation_response[ip_location_service_info['latitude_key']]

            inferred_location.extend([longitude, latitude])
            if ip_location_service_info['altitude_key']:
                inferred_location.append(geolocation_response[ip_location_service_info['altitude_key']])

        return inferred_location

    def get_ip_geolocation(self):
        """ Based on a preset of geolocation services, this method tries, one by one, to infer the
        NuvlaBox physical location based on IP

        :returns inferred_location. A list ([longitude, latitude, altitude]). Note that 'altitude' might be missing
        """
        now = int(datetime.datetime.timestamp(datetime.datetime.now()))

        previous_coordinates = self.reuse_previous_geolocation(now)
        if previous_coordinates:
            return previous_coordinates

        inferred_location = []
        for service, service_info in self.ip_geolocation_services.items():
            try:
                logging.debug("Inferring geolocation with 3rd party service %s" % service)
                geolocation = requests.get(service_info['url'], allow_redirects=False).json()
            except:
                logging.exception(f"Could not infer IP-based geolocation from service {service}")
                continue

            try:
                inferred_location.extend(self.parse_geolocation(service, service_info, geolocation))
                # if we got here, then we already have coordinates, no need for further queries
                break
            except KeyError:
                logging.exception(f"Cannot get coordination from geolocation JSON {geolocation}, with service {service}")
                continue
            except:
                logging.exception(f"Error while parsing geolocation from {service}")
                continue

        if inferred_location:
            # we have valid coordinates, so let's keep a local record of it
            content = {"coordinates": inferred_location, "timestamp": now}
            with open(self.ip_geolocation_file, 'w') as ipgeof:
                ipgeof.write(json.dumps(content))

        return inferred_location

    def get_network_info(self):
        """ Gets the list of net ifaces and corresponding rxbytes and txbytes

        :returns [{"interface": "iface1", "bytes-transmitted": X, "bytes-received": Y}, {"interface": "iface2", ...}]
        """

        sysfs_net = "{}/sys/class/net".format(self.hostfs)

        try:
            ifaces = os.listdir(sysfs_net)
        except FileNotFoundError:
            logging.warning("Cannot find network information for this device")
            return []

        previous_net_stats = {}
        try:
            with open(self.previous_net_stats_file) as pns:
                previous_net_stats = json.loads(pns.read())
        except (FileNotFoundError, json.decoder.JSONDecodeError):
            pass

        net_stats = []
        for interface in ifaces:
            stats = "{}/{}/statistics".format(sysfs_net, interface)
            try:
                with open("{}/rx_bytes".format(stats)) as rx:
                    rx_bytes = int(rx.read())
                with open("{}/tx_bytes".format(stats)) as tx:
                    tx_bytes = int(tx.read())
            except (FileNotFoundError, NotADirectoryError):
                logging.warning("Cannot calculate net usage for interface {}".format(interface))
                continue

            # we compute the net stats since the beginning of the NB lifetime
            # and our counters reset on every NB restart
            if interface in self.first_net_stats:
                if rx_bytes < self.first_net_stats[interface].get('bytes-received', 0) or \
                        tx_bytes < self.first_net_stats[interface].get('bytes-transmitted', 0):
                    # then the system counters were reset
                    logging.warning(f'Host network counters seem to have been reset for network interface {interface}')
                    if interface in previous_net_stats:
                        # in this case, because the numbers no longer correlate, we need to add up to the previous
                        # reported value
                        rx_bytes_report = previous_net_stats[interface].get('bytes-received', 0) + rx_bytes
                        tx_bytes_report = previous_net_stats[interface].get('bytes-transmitted', 0) + tx_bytes
                    else:
                        rx_bytes_report = rx_bytes
                        tx_bytes_report = tx_bytes

                    self.first_net_stats[interface] = {
                        "bytes-transmitted": tx_bytes,
                        "bytes-received": rx_bytes,
                        "bytes-transmitted-carry": previous_net_stats.get(interface, {}).get('bytes-transmitted', 0),
                        "bytes-received-carry": previous_net_stats.get(interface, {}).get('bytes-received', 0),
                    }
                else:
                    # then counters are still going. In this case we just need to do
                    #
                    # current - first + carry
                    rx_bytes_report = rx_bytes - \
                                        self.first_net_stats[interface].get('bytes-received', 0) + \
                                        self.first_net_stats[interface].get('bytes-received-carry', 0)
                    tx_bytes_report = tx_bytes - \
                                        self.first_net_stats[interface].get('bytes-transmitted', 0) + \
                                        self.first_net_stats[interface].get('bytes-transmitted-carry', 0)
            else:
                rx_bytes_report = previous_net_stats.get(interface, {}).get('bytes-received', 0)
                tx_bytes_report = previous_net_stats.get(interface, {}).get('bytes-transmitted', 0)

                self.first_net_stats[interface] = {
                    "bytes-transmitted": tx_bytes,
                    "bytes-received": rx_bytes,
                    "bytes-transmitted-carry": tx_bytes_report,
                    "bytes-received-carry": rx_bytes_report
                }

            previous_net_stats[interface] = {
                "bytes-transmitted": tx_bytes_report,
                "bytes-received": rx_bytes_report
            }

            net_stats.append({
                "interface": interface,
                "bytes-transmitted": tx_bytes_report,
                "bytes-received": rx_bytes_report
            })

        with open(self.previous_net_stats_file, 'w') as pns:
            pns.write(json.dumps(previous_net_stats))

        return net_stats

    @staticmethod
    def get_disks_usage():
        """ Gets disk usage for N partitions """

        output = []
        output_fallback = [{'device': 'overlay',
                            'capacity': int(psutil.disk_usage('/')[0]/1024/1024/1024),
                            'used': int(psutil.disk_usage('/')[1]/1024/1024/1024)
                            }]

        lsblk_command = ["lsblk", "--json", "-o", "NAME,SIZE,MOUNTPOINT,FSUSED", "-b", "-a"]
        r = run(lsblk_command, stdout=PIPE, stderr=STDOUT, encoding='UTF-8')

        if r.returncode != 0 or not r.stdout:
            return output_fallback

        lsblk = json.loads(r.stdout)
        for blockdevice, devices in lsblk.items():
            for parent_dev in devices:
                flattened = [parent_dev]
                if parent_dev.get('children'):
                    flattened += parent_dev['children']

                for dev in flattened:
                    if dev.get('mountpoint'):
                        # means it is mounted, so we can get its usage
                        try:
                            capacity = round(int(dev['size'])/1024/1024/1024)

                            # TODO: delete this condition once the Nuvla server starts accepting float values
                            if capacity <= 0:
                                continue

                            fused = dev['fsused'] if dev.get('fsused') else "0"
                            used = round(int(fused)/1024/1024/1024)
                            output.append({
                                'device': dev['name'],
                                'capacity': capacity,
                                'used': used
                            })
                        except (KeyError, TypeError):
                            logging.exception(f'Unable to get disk usage for mountpoint {dev.get("mountpoint")}')
                            continue

        if output:
            return output

        return output_fallback

    @staticmethod
    def diff(previous_status, current_status):
        """ Compares the previous status with the new one and discover the minimal changes """

        items_changed_or_added = {}
        attributes_to_delete = set(previous_status.keys()) - set(current_status.keys())

        for key, value in current_status.items():
            if value is None:
                attributes_to_delete.add(key)
            elif value != previous_status.get(key):
                items_changed_or_added[key] = value

        return items_changed_or_added, attributes_to_delete

    def update_status(self):
        """ Runs a cycle of the categorization, to update the NuvlaBox status """

        new_status, all_status = self.get_status()

        # write all status into the shared volume for the other components to re-use if necessary
        with open(self.nuvlabox_status_file, 'w') as nbsf:
            nbsf.write(json.dumps(all_status))

        self.status.update(new_status)

<<<<<<< HEAD
=======
    def update_operational_status(self, status="RUNNING", status_log=None):
        """ Update the NuvlaBox status with the current operational status

        :param status: status, according to the allowed set defined in the api server nuvlabox-status schema
        :param status_log: reason for the specified status
        :return:
        """

        new_operational_status = {'status': status}
        if status_log:
            new_operational_status["status-log"] = status_log

        self.api()._cimi_put(self.nb_status_id, json=new_operational_status)

        self.set_local_operational_status(status)

>>>>>>> bb8a5872
    def get_vpn_ip(self):
        """ Discovers the NuvlaBox VPN IP  """

        if path.exists(self.vpn_ip_file) and stat(self.vpn_ip_file).st_size != 0:
            ip = str(open(self.vpn_ip_file).read().splitlines()[0])
        else:
            logging.warning("Cannot infer the NuvlaBox VPN IP!")
            return None

        return ip<|MERGE_RESOLUTION|>--- conflicted
+++ resolved
@@ -1170,25 +1170,6 @@
 
         self.status.update(new_status)
 
-<<<<<<< HEAD
-=======
-    def update_operational_status(self, status="RUNNING", status_log=None):
-        """ Update the NuvlaBox status with the current operational status
-
-        :param status: status, according to the allowed set defined in the api server nuvlabox-status schema
-        :param status_log: reason for the specified status
-        :return:
-        """
-
-        new_operational_status = {'status': status}
-        if status_log:
-            new_operational_status["status-log"] = status_log
-
-        self.api()._cimi_put(self.nb_status_id, json=new_operational_status)
-
-        self.set_local_operational_status(status)
-
->>>>>>> bb8a5872
     def get_vpn_ip(self):
         """ Discovers the NuvlaBox VPN IP  """
 
