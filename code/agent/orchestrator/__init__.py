--- conflicted
+++ resolved
@@ -24,15 +24,9 @@
     def __init__(self, host_rootfs, host_home):
         self.client = None
         self.hostfs = host_rootfs
-<<<<<<< HEAD
-        self.job_engine_lite_component = os.getenv("COMPOSE_PROJECT", "nuvlaedge") + "-job-engine-lite"
-        self.job_engine_lite_image = None
-        self.vpn_client_component = os.getenv("COMPOSE_PROJECT", "nuvlaedge") + '-vpn-client'
-=======
         self.job_engine_lite_component = util.compose_project_name + "-job-engine-lite"
         self.job_engine_lite_image = None
         self.vpn_client_component = util.compose_project_name + '-vpn-client'
->>>>>>> ed502a77
         self.host_home = host_home
         self.ignore_env_variables = ['NUVLAEDGE_API_KEY', 'NUVLAEDGE_API_SECRET']
         self.data_gateway_name = None
