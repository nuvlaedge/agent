import base64
import json
import logging
import os

import socket
import yaml

from subprocess import run, PIPE, TimeoutExpired

from agent.orchestrator import ContainerRuntimeClient, ORCHESTRATOR_COE
import docker


class InferIPError(Exception):
    ...


class DockerClient(ContainerRuntimeClient):
    """
    Docker client
    """

    def __init__(self, host_rootfs, host_home):
        super().__init__(host_rootfs, host_home)
        self.logger: logging.Logger = logging.getLogger(__name__)
        self.CLIENT_NAME: str = 'Docker'
        self.client = docker.from_env()
        self.lost_quorum_hint = 'possible that too few managers are online'
        self.infra_service_endpoint_keyname = 'swarm-endpoint'
        self.join_token_manager_keyname = 'swarm-token-manager'
        self.join_token_worker_keyname = 'swarm-token-worker'
        self.data_gateway_name = "data-gateway"

    def get_client_version(self) -> str:
        return self.client.version()['Version']

    def get_node_info(self):
        return self.client.info()

    def get_host_os(self):
        node_info = self.get_node_info()
        return f"{node_info['OperatingSystem']} {node_info['KernelVersion']}"

    def get_join_tokens(self) -> tuple:
        try:
            if self.client.swarm.attrs:
                return self.client.swarm.attrs['JoinTokens']['Manager'], \
                       self.client.swarm.attrs['JoinTokens']['Worker']
        except docker.errors.APIError as e:
            if self.lost_quorum_hint in str(e):
                # quorum is lost
                logging.warning(f'Quorum is lost. This node will no longer support '
                                f'Service and Cluster management')

        return ()

    def list_nodes(self, optional_filter={}):
        return self.client.nodes.list(filters=optional_filter)

    def get_cluster_info(self, default_cluster_name=None):
        node_info = self.get_node_info()
        swarm_info = node_info['Swarm']

        if swarm_info.get('ControlAvailable'):
            cluster_id = swarm_info.get('Cluster', {}).get('ID')
            managers = []
            workers = []
            for manager in self.list_nodes(optional_filter={'role': 'manager'}):
                if manager not in managers and manager.attrs.get('Status', {}).get('State', '').lower() == 'ready':
                    managers.append(manager.id)

            for worker in self.list_nodes(optional_filter={'role': 'worker'}):
                if worker not in workers and worker.attrs.get('Status', {}).get('State', '').lower() == 'ready':
                    workers.append(worker.id)

            return {
                'cluster-id': cluster_id,
                'cluster-orchestrator': ORCHESTRATOR_COE,
                'cluster-managers': managers,
                'cluster-workers': workers
            }
        else:
            return {}

    def get_api_ip_port(self):
        node_info = self.get_node_info()

        ip = node_info.get("Swarm", {}).get("NodeAddr")
        if not ip:
            # then probably this isn't running in Swarm mode
            try:
                ip = None
                with open(f'{self.hostfs}/proc/net/tcp') as ipfile:
                    ips = ipfile.readlines()
                    for line in ips[1:]:
                        cols = line.strip().split(' ')
                        if cols[1].startswith('00000000') or cols[2].startswith('00000000'):
                            continue
                        hex_ip = cols[1].split(':')[0]
                        ip = f'{int(hex_ip[len(hex_ip)-2:],16)}.' \
                            f'{int(hex_ip[len(hex_ip)-4:len(hex_ip)-2],16)}.' \
                            f'{int(hex_ip[len(hex_ip)-6:len(hex_ip)-4],16)}.' \
                            f'{int(hex_ip[len(hex_ip)-8:len(hex_ip)-6],16)}'
                        break
                if not ip:
                    raise InferIPError('Cannot infer IP')
            except (IOError, InferIPError, IndexError):
                ip = '127.0.0.1'
            else:
                # Double check - we should never get here
                if not ip:
                    logging.warning("Cannot infer the NuvlaEdge API IP!")
                    return None, 5000

        return ip, 5000

    def has_pull_job_capability(self):
        try:
            container = self.client.containers.get(self.job_engine_lite_component)
        except docker.errors.NotFound:
            return False
        except Exception as e:
            logging.error(f"Unable to search for container {self.job_engine_lite_component}. Reason: {str(e)}")
            return False

        try:
            if container.status.lower() == "paused":
                self.job_engine_lite_image = container.attrs['Config']['Image']
                return True
        except (AttributeError, KeyError):
            return False

        return False

    def get_node_labels(self):
        try:
            node_id = self.get_node_info()["Swarm"]["NodeID"]
            node_labels = self.client.api.inspect_node(node_id)["Spec"]["Labels"]
        except (KeyError, docker.errors.APIError, docker.errors.NullResource) as e:
            if "node is not a swarm manager" not in str(e).lower():
                logging.debug(f"Cannot get node labels: {str(e)}")
            return []

        return self.cast_dict_to_list(node_labels)

    def is_vpn_client_running(self):
        vpn_client_running = True if self.client.containers.get("vpn-client").status == 'running' else False
        return vpn_client_running

    def install_ssh_key(self, ssh_pub_key, ssh_folder):
        cmd = "sh -c 'echo -e \"${SSH_PUB}\" >> %s'" % f'{ssh_folder}/authorized_keys'

        self.client.containers.run('alpine',
                                   remove=True,
                                   command=cmd,
                                   environment={
                                       'SSH_PUB': ssh_pub_key
                                   },
                                   volumes={
                                       f'{self.host_home}/.ssh': {
                                           'bind': ssh_folder
                                       }})

        return True

    def is_nuvla_job_running(self, job_id, job_execution_id):
        try:
            job_container = self.client.containers.get(job_execution_id)
        except docker.errors.NotFound:
            return False
        except Exception as e:
            logging.error(f'Cannot handle job {job_id}. Reason: {str(e)}')
            # assume it is running so we don't mess anything
            return True

        try:
            if job_container.status.lower() in ['running', 'restarting']:
                logging.info(f'Job {job_id} is already running in container '
                             f'{job_container.name}')
                return True
            elif job_container.status.lower() in ['created']:
                logging.warning(f'Job {job_id} was created by not started. Removing it '
                                f'and starting a new one')
                job_container.remove()
            else:
                # then it is stopped or dead. force kill it and re-initiate
                job_container.kill()
        except AttributeError:
            # assume it is running so we don't mess anything
            return True
        except docker.errors.NotFound:
            # then it stopped by itself...maybe it ran already and just finished
            # let's not do anything just in case this is a late coming job. In the next
            # telemetry cycle, if job is there again, then we run it because this
            # container is already gone
            return True

        return False

    def launch_job(self, job_id, job_execution_id, nuvla_endpoint,
                   nuvla_endpoint_insecure=False, api_key=None, api_secret=None,
                   docker_image=None):
        # Get the compute-api network
        try:
            compute_api = self.client.containers.get('compute-api')
            local_net = list(compute_api.attrs['NetworkSettings']['Networks'].keys())[0]
        except (docker.errors.NotFound, docker.errors.APIError, IndexError, KeyError,
                TimeoutError):
            logging.error(f'Cannot infer compute-api network for local job {job_id}')
            return

        cmd = f'-- /app/job_executor.py --api-url https://{nuvla_endpoint} ' \
            f'--api-key {api_key} ' \
            f'--api-secret {api_secret} ' \
            f'--job-id {job_id}'

        if nuvla_endpoint_insecure:
            cmd = f'{cmd} --api-insecure'

        logging.info(f'Starting job {job_id} inside {self.job_engine_lite_image} container, with command: "{cmd}"')

        img = docker_image if docker_image else self.job_engine_lite_image
        self.client.containers.run(img,
                                   command=cmd,
                                   detach=True,
                                   name=job_execution_id,
                                   hostname=job_execution_id,
                                   remove=True,
                                   network=local_net,
                                   volumes={
                                       '/var/run/docker.sock': {
                                           'bind': '/var/run/docker.sock',
                                           'mode': 'ro'
                                       }
                                   })

        try:
            # for some jobs (like clustering), it is better if the job container is also
            # in the default bridge network, so it doesn't get affected by network changes
            # in the NuvlaEdge
            self.client.api.connect_container_to_network(job_execution_id, 'bridge')
        except docker.errors.APIError as e:
            logging.warning(f'Could not attach {job_execution_id} to bridge network: '
                            f'{str(e)}')

    @staticmethod
    def collect_container_metrics_cpu(container_stats: dict) -> float:
        """
        Calculates the CPU consumption for a give container

        :param container_stats: Docker container statistics
        :return: CPU consumption in percentage
        """
        cs = container_stats
        cpu_percent = float('nan')

        try:
            cpu_delta = float(cs["cpu_stats"]["cpu_usage"]["total_usage"]) - \
                        float(cs["precpu_stats"]["cpu_usage"]["total_usage"])
            system_delta = float(cs["cpu_stats"]["system_cpu_usage"]) - \
                           float(cs["precpu_stats"]["system_cpu_usage"])
            online_cpus_alt = len(cs["cpu_stats"]["cpu_usage"].get("percpu_usage", []))
            online_cpus = cs.get('online_cpus', online_cpus_alt)

            if system_delta > 0.0 and online_cpus > 0:
                cpu_percent = (cpu_delta / system_delta) * online_cpus * 100.0
        except (IndexError, KeyError, ValueError, ZeroDivisionError) as e:
            logging.warning('Failed to get CPU usage for container '
                            f'{cs.get("id","?")[:12]} ({cs.get("name")}): {e}')

        return cpu_percent

    @staticmethod
    def collect_container_metrics_mem(cstats: dict) -> tuple:
        """
        Calculates the Memory consumption for a give container

        :param cstats: Docker container statistics
        :return: Memory consumption tuple with percentage, usage and limit
        """
        try:
            # Get total mem usage and subtract cached memory
            if cstats["memory_stats"]["stats"].get('rss'):
                mem_usage = (float(cstats["memory_stats"]["stats"]["rss"]))/1024/1024
            else:
                mem_usage = (float(cstats["memory_stats"]["usage"]) -
                             float(cstats["memory_stats"]["stats"]["file"]))/1024/1024
            mem_limit = float(cstats["memory_stats"]["limit"]) / 1024 / 1024
            if round(mem_limit, 2) == 0.00:
                mem_percent = 0.00
            else:
                mem_percent = round(float(mem_usage / mem_limit) * 100, 2)
        except (IndexError, KeyError, ValueError, ZeroDivisionError) as e:
            mem_percent = mem_usage = mem_limit = 0.00
            logging.warning('Failed to get Memory consumption for container '
                            f'{cstats.get("id","?")[:12]} ({cstats.get("name")}): {e}')

        return mem_percent, mem_usage, mem_limit

    @staticmethod
    def collect_container_metrics_net(cstats: dict) -> tuple:
        """
        Calculates the Network consumption for a give container

        :param cstats: Docker container statistics
        :return: tuple with network bytes IN and OUT
        """
        net_in = net_out = 0.0
        try:
            if "networks" in cstats:
                net_in = sum(cstats["networks"][iface]["rx_bytes"]
                             for iface in cstats["networks"]) / 1000 / 1000
                net_out = sum(cstats["networks"][iface]["tx_bytes"]
                              for iface in cstats["networks"]) / 1000 / 1000
        except (IndexError, KeyError, ValueError) as e:
            logging.warning('Failed to get Network consumption for container '
                            f'{cstats.get("id","?")[:12]} ({cstats.get("name")}): {e}')

        return net_in, net_out

    @staticmethod
    def collect_container_metrics_block(cstats: dict) -> tuple:
        """
        Calculates the block consumption for a give container

        :param cstats: Docker container statistics
        :return: tuple with block bytes IN and OUT
        """
        blk_out = blk_in = 0.0

        io_bytes_recursive = cstats.get("blkio_stats", {}).get("io_service_bytes_recursive", [])
        if io_bytes_recursive:
            try:
                blk_in = float(io_bytes_recursive[0]["value"] / 1000 / 1000)
            except (IndexError, KeyError, TypeError) as e:
                logging.warning('Failed to get block usage (In) for container '
                                f'{cstats.get("id","?")[:12]} ({cstats.get("name")}): {e}')
            try:
                blk_out = float(io_bytes_recursive[1]["value"] / 1000 / 1000)
            except (IndexError, KeyError, TypeError):
                logging.warning('Failed to get block usage (Out) for container '
                                f'{cstats.get("id","?")[:12]} ({cstats.get("name")}): {e}')

        return blk_out, blk_in

    def list_containers(self, *args, **kwargs):
        """
        Bug: Sometime the Docker Python API fails to get the list of containers with the exception:
        'requests.exceptions.HTTPError: 404 Client Error: Not Found'
        This is due to docker listing containers and then inpecting them one by one.
        If in the mean time a container has been removed, it fails with the above exception.
        As a workaround, the list operation is retried if an exception occurs.
        """
        tries = 0
        max_tries = 3

        while True:
            try:
                return self.client.containers.list(*args, **kwargs)
            except requests.exceptions.HTTPError:
                tries += 1
                logging.warning(f'Failed to list containers. Try {tries}/{max_tries}.')
                if tries >= max_tries:
                    raise

    def get_containers_stats(self, *args, **kwargs):
        containers_stats = []
        for container in self.list_containers(*args, **kwargs):
            try:
                containers_stats.append((container, container.stats(stream=False)))
            except Exception as e:
                logging.warning('Failed to get stats for container '
                                f'{container.short_id} ({container.name}): {e}')
        return containers_stats

    def collect_container_metrics(self):
        containers_metrics = []

        for container, stats in self.get_containers_stats():
            # CPU
            cpu_percent = \
                self.collect_container_metrics_cpu(stats)
            # RAM
            mem_percent, mem_usage, mem_limit = \
                self.collect_container_metrics_mem(stats)
            # NET
            net_in, net_out = \
                self.collect_container_metrics_net(stats)
            # DISK
            blk_out, blk_in = \
                self.collect_container_metrics_block(stats)

            containers_metrics.append({
                'id': container.id,
                'name': container.name,
                'container-status': container.status,
                'cpu-percent': "%.2f" % round(cpu_percent, 2),
                'mem-usage-limit': ("{}MiB / {}MiB".format(round(mem_usage, 1),
                                                           round(mem_limit, 1))),
                'mem-percent': "%.2f" % mem_percent,
                'net-in-out': "%sMB / %sMB" % (round(net_in, 1), round(net_out, 1)),
                'blk-in-out': "%sMB / %sMB" % (round(blk_in, 1), round(blk_out, 1)),
                'restart-count': (int(container.attrs["RestartCount"])
                                  if "RestartCount" in container.attrs else 0)
            })

        return containers_metrics

    def get_installation_parameters(self, search_label):
<<<<<<< HEAD
        nuvlaedge_containers = self.client.containers.list(filters={'label': search_label})
=======
        nuvlabox_containers = self.list_containers(filters={'label': search_label})
>>>>>>> ec31f600

        try:
            myself = self.client.containers.get(socket.gethostname())
        except docker.errors.NotFound:
            logging.error(f'Cannot find this container by hostname: {socket.gethostname()}. Cannot proceed')
            raise

        config_files = myself.labels.get('com.docker.compose.project.config_files', '').split(',')
        last_update = myself.attrs.get('Created', '')
        working_dir = myself.labels.get('com.docker.compose.project.working_dir')
        project_name = myself.labels.get('com.docker.compose.project')
        environment = []
        for env_var in myself.attrs.get('Config', {}).get('Env', []):
            if env_var.split('=')[0] in self.ignore_env_variables:
                continue

            environment.append(env_var)

        nuvlaedge_containers = list(filter(lambda x: x.id != myself.id, nuvlaedge_containers))
        for container in nuvlaedge_containers:
            c_labels = container.labels
            if c_labels.get('com.docker.compose.project', '') == project_name and \
                    c_labels.get('com.docker.compose.project.working_dir', '') == working_dir:
                if container.attrs.get('Created', '') > last_update:
                    last_update = container.attrs.get('Created', '')
                    config_files = c_labels.get('com.docker.compose.project.config_files', '').split(',')
                environment += container.attrs.get('Config', {}).get('Env', [])

        unique_config_files = list(filter(None, set(config_files)))
        unique_env = list(filter(None, set(environment)))

        if working_dir and project_name and unique_config_files:
            return {'project-name': project_name,
                    'working-dir': working_dir,
                    'config-files': unique_config_files,
                    'environment': unique_env}
        else:
            return None

    def read_system_issues(self, node_info):
        errors = []
        warnings = []
        if node_info.get('Swarm', {}).get('Error'):
            errors.append(node_info.get('Swarm', {}).get('Error'))

        if node_info.get('Warnings'):
            warnings += node_info.get('Warnings')

        return errors, warnings

    def get_node_id(self, node_info):
        return node_info.get("Swarm", {}).get("NodeID")

    def get_cluster_id(self, node_info, default_cluster_name=None):
        return node_info.get('Swarm', {}).get('Cluster', {}).get('ID')

    def get_cluster_managers(self):
        remote_managers = self.get_node_info().get('Swarm', {}).get('RemoteManagers')
        cluster_managers = []
        if remote_managers and isinstance(remote_managers, list):
            cluster_managers = [rm.get('NodeID') for rm in remote_managers]

        return cluster_managers

    def get_host_architecture(self, node_info):
        return node_info["Architecture"]

    def get_hostname(self, node_info=None):
        return node_info["Name"]

    def get_cluster_join_address(self, node_id):
        for manager in self.get_node_info().get('Swarm', {}).get('RemoteManagers'):
            if node_id == manager.get('NodeID', ''):
                try:
                    return manager['Addr']
                except KeyError:
                    logging.warning(f'Unable to infer cluster-join-address attribute: {manager}')

        return None

    def is_node_active(self, node):
        if node.attrs.get('Status', {}).get('State', '').lower() == 'ready':
            return node.id

        return None

    def get_container_plugins(self):
        all_plugins = self.client.plugins.list()

        enabled_plugins = []
        for plugin in all_plugins:
            if plugin.enabled:
                enabled_plugins.append(plugin.name)

        return enabled_plugins

    def define_nuvla_infra_service(self, api_endpoint: str, tls_keys: list) -> dict:
        try:
            infra_service = self.infer_if_additional_coe_exists(
                fallback_address=api_endpoint.replace('https://', '').split(':')[0])
        except (IndexError, ConnectionError):
            # this is a non-critical step, so we should never fail because of it
            infra_service = {}
        if api_endpoint:
            infra_service["swarm-endpoint"] = api_endpoint

            if tls_keys:
                infra_service["swarm-client-ca"] = tls_keys[0]
                infra_service["swarm-client-cert"] = tls_keys[1]
                infra_service["swarm-client-key"] = tls_keys[2]

            return infra_service

        return infra_service

    def get_partial_decommission_attributes(self) -> list:
        return ['swarm-token-manager',
                'swarm-token-worker',
                'swarm-client-key',
                'swarm-client-ca',
                'swarm-client-cert',
                'swarm-endpoint']

    def is_k3s_running(self, k3s_address: str) -> dict:
        """
        Checks specifically if k3s is installed

        :param k3s_address: endpoint address for the kubernetes API
        :return: commissioning-ready kubernetes infra
        """
        k3s_cluster_info = {}
        k3s_conf = f'{self.hostfs}/etc/rancher/k3s/k3s.yaml'
        if not os.path.isfile(k3s_conf) or not k3s_address:
            return k3s_cluster_info

        with open(k3s_conf) as kubeconfig:
            try:
                k3s = yaml.safe_load(kubeconfig)
            except yaml.YAMLError:
                return k3s_cluster_info

        k3s_port = k3s['clusters'][0]['cluster']['server'].split(':')[-1]
        k3s_cluster_info['kubernetes-endpoint'] = f'https://{k3s_address}:{k3s_port}'
        try:
            ca = k3s["clusters"][0]["cluster"]["certificate-authority-data"]
            cert = k3s["users"][0]["user"]["client-certificate-data"]
            key = k3s["users"][0]["user"]["client-key-data"]
            k3s_cluster_info['kubernetes-client-ca'] = base64.b64decode(ca).decode()
            k3s_cluster_info['kubernetes-client-cert'] = base64.b64decode(cert).decode()
            k3s_cluster_info['kubernetes-client-key'] = base64.b64decode(key).decode()
        except Exception as e:
            logging.warning(f'Unable to lookup k3s certificates: {str(e)}')
            return {}

        return k3s_cluster_info

    def infer_if_additional_coe_exists(self, fallback_address=None) -> dict:
        # Check if there is a k8s installation available as well
        k8s_apiserver_process = 'kube-apiserver'
        k8s_cluster_info = {}

        cmd = f'grep -R "{k8s_apiserver_process}" {self.hostfs}/proc/*/comm'

        try:
            result = run(cmd, stdout=PIPE, stderr=PIPE, timeout=5,
                         encoding='UTF-8', shell=True).stdout
        except TimeoutExpired as e:
            logging.warning(f'Could not infer if Kubernetes is also installed on '
                            f'the host: {str(e)}')
            return k8s_cluster_info

        if not result:
            # try k3s
            try:
                return self.is_k3s_running(fallback_address)
            except:
                return k8s_cluster_info

        process_args_file = result.split(':')[0].rstrip('comm') + 'cmdline'
        try:
            with open(process_args_file) as pid_file_cmdline:
                k8s_apiserver_args = pid_file_cmdline.read()
        except FileNotFoundError:
            return k8s_cluster_info

        # cope with weird characters
        k8s_apiserver_args = k8s_apiserver_args.replace('\x00', '\n').splitlines()
        args_list = list(map(lambda x: x.lstrip('--'), k8s_apiserver_args[1:]))

        # convert list to dict
        try:
            args = { args_list[i].split('=')[0]: args_list[i].split('=')[-1] for i in range(0, len(args_list)) }
        except IndexError:
            # should never get into this exception, but keep it anyway, just to be safe
            logging.warning(f'Unable to infer k8s cluster info from apiserver arguments {args_list}')
            return k8s_cluster_info

        arg_address = "advertise-address"
        arg_port = "secure-port"
        arg_ca = "client-ca-file"
        arg_cert = "kubelet-client-certificate"
        arg_key = "kubelet-client-key"

        try:
            k8s_endpoint = f'https://{args[arg_address]}:{args[arg_port]}' \
                if not args[arg_address].startswith("http") else f'{args[arg_address]}:{args[arg_port]}'

            with open(f'{self.hostfs}{args[arg_ca]}') as ca:
                k8s_client_ca = ca.read()

            with open(f'{self.hostfs}{args[arg_cert]}') as cert:
                k8s_client_cert = cert.read()

            with open(f'{self.hostfs}{args[arg_key]}') as key:
                k8s_client_key = key.read()

            k8s_cluster_info.update({
                'kubernetes-endpoint': k8s_endpoint,
                'kubernetes-client-ca': k8s_client_ca,
                'kubernetes-client-cert': k8s_client_cert,
                'kubernetes-client-key': k8s_client_key
            })
        except (KeyError, FileNotFoundError) as e:
            logging.warning(f'Cannot destructure or access certificates from k8s apiserver arguments {args}. {str(e)}')
            return {}

        return k8s_cluster_info

<<<<<<< HEAD
    def get_all_nuvlaedge_components(self) -> list:
        nuvlaedge_containers = self.client.containers.list(filters={'label': 'nuvlaedge.component=True'},
                                                           all=True)
=======
    def get_all_nuvlabox_components(self) -> list:
        nuvlabox_containers = self.list_containers(filters={'label': 'nuvlabox.component=True'},
                                                   all=True)
>>>>>>> ec31f600

        return list(map(lambda y: y.name, nuvlaedge_containers))<|MERGE_RESOLUTION|>--- conflicted
+++ resolved
@@ -408,11 +408,7 @@
         return containers_metrics
 
     def get_installation_parameters(self, search_label):
-<<<<<<< HEAD
-        nuvlaedge_containers = self.client.containers.list(filters={'label': search_label})
-=======
-        nuvlabox_containers = self.list_containers(filters={'label': search_label})
->>>>>>> ec31f600
+        nuvlaedge_containers = self.list_containers(filters={'label': search_label})
 
         try:
             myself = self.client.containers.get(socket.gethostname())
@@ -641,14 +637,8 @@
 
         return k8s_cluster_info
 
-<<<<<<< HEAD
     def get_all_nuvlaedge_components(self) -> list:
-        nuvlaedge_containers = self.client.containers.list(filters={'label': 'nuvlaedge.component=True'},
-                                                           all=True)
-=======
-    def get_all_nuvlabox_components(self) -> list:
-        nuvlabox_containers = self.list_containers(filters={'label': 'nuvlabox.component=True'},
-                                                   all=True)
->>>>>>> ec31f600
+        nuvlaedge_containers = self.list_containers(filters={'label': 'nuvlaedge.component=True'},
+                                                    all=True)
 
         return list(map(lambda y: y.name, nuvlaedge_containers))