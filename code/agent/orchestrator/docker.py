--- conflicted
+++ resolved
@@ -1,23 +1,18 @@
 import base64
 import logging
 import os
-import requests
-
 import socket
 import yaml
 
 from subprocess import run, PIPE, TimeoutExpired
 
-<<<<<<< HEAD
-=======
+import requests
+import docker
+from docker import errors as docker_err
+from docker.context.config import get_context_host
+from docker.models.containers import Container
+
 from agent.common import util
-from agent.orchestrator import ContainerRuntimeClient, ORCHESTRATOR_COE
->>>>>>> ed502a77
-import docker
-from docker.context.config import get_context_host
-from docker import errors as docker_err
-from docker.models.containers import Container
-
 from agent.orchestrator import ContainerRuntimeClient, OrchestratorException
 
 
@@ -149,15 +144,9 @@
                 # Double check - we should never get here
                 if not ip:
                     logging.warning("Cannot infer the NuvlaEdge API IP!")
-<<<<<<< HEAD
-                    return None, self.compute_api_port
-
-        return ip, self.compute_api_port
-=======
                     return None, compute_api_port
 
         return ip, compute_api_port
->>>>>>> ed502a77
 
     def has_pull_job_capability(self):
         try:
