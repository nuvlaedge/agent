import base64
import logging
import os
import socket
from subprocess import run, PIPE, TimeoutExpired
from typing import List, Optional

import docker
<<<<<<< HEAD
from docker import errors as docker_err
from docker.models.containers import Container
=======
import docker.errors
from docker.models.containers import Container

>>>>>>> 75dcb024
import requests
import yaml

from agent.common import util
from agent.orchestrator import ContainerRuntimeClient


class InferIPError(Exception):
    ...


class DockerClient(ContainerRuntimeClient):
    """
    Docker client
    """

    CLIENT_NAME = 'Docker'
    ORCHESTRATOR = 'docker'
    ORCHESTRATOR_COE = 'swarm'

    infra_service_endpoint_keyname = 'swarm-endpoint'
    join_token_manager_keyname = 'swarm-token-manager'
    join_token_worker_keyname = 'swarm-token-worker'

    def __init__(self):
        super().__init__()
        self.logger: logging.Logger = logging.getLogger(__name__)
        self.client = docker.from_env()
        self.lost_quorum_hint = 'possible that too few managers are online'
        self.data_gateway_name = "data-gateway"

    def get_client_version(self) -> str:
        return self.client.version()['Version']

    def get_node_info(self):
        return self.client.info()

    def get_host_os(self):
        node_info = self.get_node_info()
        return f"{node_info['OperatingSystem']} {node_info['KernelVersion']}"

    def get_join_tokens(self) -> tuple:
        try:
            if self.client.swarm.attrs:
                return self.client.swarm.attrs['JoinTokens']['Manager'], \
                       self.client.swarm.attrs['JoinTokens']['Worker']
        except docker_err.APIError as e:
            if self.lost_quorum_hint in str(e):
                # quorum is lost
                logging.warning(f'Quorum is lost. This node will no longer support '
                                f'Service and Cluster management')

        return ()

    def list_nodes(self, optional_filter={}):
        return self.client.nodes.list(filters=optional_filter)

    def get_cluster_info(self, default_cluster_name=None):
        node_info = self.get_node_info()
        swarm_info = node_info['Swarm']

        if swarm_info.get('ControlAvailable'):
            cluster_id = swarm_info.get('Cluster', {}).get('ID')
            managers = []
            workers = []
            for manager in self.list_nodes(optional_filter={'role': 'manager'}):
                if manager not in managers and manager.attrs.get('Status', {}).get('State', '').lower() == 'ready':
                    managers.append(manager.id)

            for worker in self.list_nodes(optional_filter={'role': 'worker'}):
                if worker not in workers and worker.attrs.get('Status', {}).get('State', '').lower() == 'ready':
                    workers.append(worker.id)

            return {
                'cluster-id': cluster_id,
                'cluster-orchestrator': self.ORCHESTRATOR_COE,
                'cluster-managers': managers,
                'cluster-workers': workers
            }
        else:
            return {}

    def find_compute_api_external_port(self) -> str:
        try:
            cont: Container = self.client.containers.get(util.compose_project_name + '-compute-api')

        except (docker.errors.NotFound, docker.errors.APIError, TimeoutError) as ex:
            self.logger.debug(f"Compute API container not found {ex}")
            return ''

        try:
            return cont.ports['5000/tcp'][0]['HostPort']

        except (KeyError, IndexError) as ex:
            self.logger.warning(f'Cannot infer ComputeAPI external port, container attributes '
                                f'not properly formatted', exc_info=ex)
        return ""

    def get_api_ip_port(self):
        node_info = self.get_node_info()
        compute_api_external_port = self.find_compute_api_external_port()
        ip = node_info.get("Swarm", {}).get("NodeAddr")
        if not ip:
            # then probably this isn't running in Swarm mode
            try:
                ip = None
                with open(f'{self.hostfs}/proc/net/tcp') as ipfile:
                    ips = ipfile.readlines()
                    for line in ips[1:]:
                        cols = line.strip().split(' ')
                        if cols[1].startswith('00000000') or cols[2].startswith('00000000'):
                            continue
                        hex_ip = cols[1].split(':')[0]
                        ip = f'{int(hex_ip[len(hex_ip)-2:],16)}.' \
                             f'{int(hex_ip[len(hex_ip)-4:len(hex_ip)-2],16)}.' \
                             f'{int(hex_ip[len(hex_ip)-6:len(hex_ip)-4],16)}.' \
                             f'{int(hex_ip[len(hex_ip)-8:len(hex_ip)-6],16)}'
                        break
                if not ip:
                    raise InferIPError('Cannot infer IP')
            except (IOError, InferIPError, IndexError):
                ip = '127.0.0.1'
            else:
                # Double check - we should never get here
                if not ip:
                    logging.warning("Cannot infer the NuvlaEdge API IP!")
                    return None, compute_api_external_port

        return ip, compute_api_external_port

    def has_pull_job_capability(self):
        try:
            container = self.client.containers.get(self.job_engine_lite_component)
<<<<<<< HEAD
        except docker_err.NotFound:
=======
        except docker.errors.NotFound as e:
>>>>>>> 75dcb024
            logging.warning(f"Container {self.job_engine_lite_component} not found. Reason: {str(e)}")
            return False
        except Exception as e:
            logging.error(f"Unable to search for container {self.job_engine_lite_component}. Reason: {str(e)}")
            return False

        try:
            if container.status.lower() == "paused":
                self.job_engine_lite_image = container.attrs['Config']['Image']
                return True
        except (AttributeError, KeyError):
            logging.exception(f'Failed to get job-engine-lite image')
            return False

        logging.info(f'job-engine-lite not paused')
        return False

    def get_node_labels(self):
        try:
            node_id = self.get_node_info()["Swarm"]["NodeID"]
            node_labels = self.client.api.inspect_node(node_id)["Spec"]["Labels"]
        except (KeyError, docker_err.APIError, docker_err.NullResource) as e:
            if "node is not a swarm manager" not in str(e).lower():
                logging.debug(f"Cannot get node labels: {str(e)}")
            return []

        return self.cast_dict_to_list(node_labels)

    def is_vpn_client_running(self):
        it_vpn_container = self.client.containers.get(util.compose_project_name + "-vpn-client")
        vpn_client_running = it_vpn_container.status == 'running'
        return vpn_client_running

    def install_ssh_key(self, ssh_pub_key, host_home):
        ssh_folder = '/tmp/ssh'
        cmd = "sh -c 'echo -e \"${SSH_PUB}\" >> %s'" % f'{ssh_folder}/authorized_keys'

        self.client.containers.run('alpine',
                                   remove=True,
                                   command=cmd,
                                   environment={
                                       'SSH_PUB': ssh_pub_key
                                   },
                                   volumes={
                                       f'{host_home}/.ssh': {
                                           'bind': ssh_folder
                                       }})

        return True

    def is_nuvla_job_running(self, job_id, job_execution_id):
        try:
            job_container = self.client.containers.get(job_execution_id)
        except docker_err.NotFound:
            return False
        except Exception as e:
            logging.error(f'Cannot handle job {job_id}. Reason: {str(e)}')
            # assume it is running so we don't mess anything
            return True

        try:
            if job_container.status.lower() in ['running', 'restarting']:
                logging.info(f'Job {job_id} is already running in container '
                             f'{job_container.name}')
                return True
            elif job_container.status.lower() in ['created']:
                logging.warning(f'Job {job_id} was created by not started. Removing it '
                                f'and starting a new one')
                job_container.remove()
            else:
                # then it is stopped or dead. force kill it and re-initiate
                job_container.kill()
        except AttributeError:
            # assume it is running so we don't mess anything
            return True
        except docker_err.NotFound:
            # then it stopped by itself...maybe it ran already and just finished
            # let's not do anything just in case this is a late coming job. In the next
            # telemetry cycle, if job is there again, then we run it because this
            # container is already gone
            return True

        return False

    def launch_job(self, job_id, job_execution_id, nuvla_endpoint,
                   nuvla_endpoint_insecure=False, api_key=None, api_secret=None,
                   docker_image=None):
        # Get the compute-api network
        local_net = None
        try:
            compute_api = self.client.containers.get(util.compose_project_name + '-compute-api')
            local_net = list(compute_api.attrs['NetworkSettings']['Networks'].keys())[0]
        except (docker_err.NotFound, docker_err.APIError, IndexError, KeyError, TimeoutError) as e:
            logging.error(f'Cannot infer compute-api network for local job {job_id}: {e}')
            return

        # Get environment variables and volumes from job-engine-lite container
        volumes = {
            '/var/run/docker.sock': {
                'bind': '/var/run/docker.sock',
                'mode': 'rw'
            }
        }
        volumes_from = []
        environment = []
        job_engine_lite_container_name = util.compose_project_name + '-job-engine-lite'
        try:
            job_engine_lite = self.client.containers.get(job_engine_lite_container_name)
            environment = job_engine_lite.attrs['Config']['Env']
            volumes = []
            volumes_from = [job_engine_lite_container_name]
        except (docker_err.NotFound, docker_err.APIError, IndexError, KeyError, TimeoutError) as e:
            logging.warning(f'Cannot get env and volumes from job-engine-lite ({job_id}): {e}')

        cmd = f'-- /app/job_executor.py --api-url https://{nuvla_endpoint} ' \
              f'--api-key {api_key} ' \
              f'--api-secret {api_secret} ' \
              f'--job-id {job_id}'

        if nuvla_endpoint_insecure:
            cmd = f'{cmd} --api-insecure'

        logging.info(f'Starting job {job_id} on {self.job_engine_lite_image} image, with command: "{cmd}"')

        img = docker_image if docker_image else self.job_engine_lite_image
        self.client.containers.run(img,
                                   command=cmd,
                                   detach=True,
                                   name=job_execution_id,
                                   hostname=job_execution_id,
                                   remove=True,
                                   network=local_net,
                                   volumes=volumes,
                                   volumes_from=volumes_from,
                                   environment=environment)

        try:
            # for some jobs (like clustering), it is better if the job container is also
            # in the default bridge network, so it doesn't get affected by network changes
            # in the NuvlaEdge
            self.client.api.connect_container_to_network(job_execution_id, 'bridge')
        except docker_err.APIError as e:
            logging.warning(f'Could not attach {job_execution_id} to bridge network: {str(e)}')

    @staticmethod
    def collect_container_metrics_cpu(container_stats: dict) -> float:
        """
        Calculates the CPU consumption for a give container

        :param container_stats: Docker container statistics
        :return: CPU consumption in percentage
        """
        cs = container_stats
        cpu_percent = float('nan')

        try:
            cpu_delta = float(cs["cpu_stats"]["cpu_usage"]["total_usage"]) - \
                        float(cs["precpu_stats"]["cpu_usage"]["total_usage"])
            system_delta = float(cs["cpu_stats"]["system_cpu_usage"]) - \
                           float(cs["precpu_stats"]["system_cpu_usage"])
            online_cpus_alt = len(cs["cpu_stats"]["cpu_usage"].get("percpu_usage", []))
            online_cpus = cs["cpu_stats"].get('online_cpus', online_cpus_alt)

            if system_delta > 0.0 and online_cpus > 0:
                cpu_percent = (cpu_delta / system_delta) * online_cpus * 100.0
        except (IndexError, KeyError, ValueError, ZeroDivisionError) as e:
            logging.warning('Failed to get CPU usage for container '
                            f'{cs.get("id","?")[:12]} ({cs.get("name")}): {e}')

        return cpu_percent

    @staticmethod
    def collect_container_metrics_mem(cstats: dict) -> tuple:
        """
        Calculates the Memory consumption for a give container

        :param cstats: Docker container statistics
        :return: Memory consumption tuple with percentage, usage and limit
        """
        try:
            # Get total mem usage and subtract cached memory
            if cstats["memory_stats"]["stats"].get('rss'):
                mem_usage = (float(cstats["memory_stats"]["stats"]["rss"]))/1024/1024
            else:
                mem_usage = (float(cstats["memory_stats"]["usage"]) -
                             float(cstats["memory_stats"]["stats"]["file"]))/1024/1024
            mem_limit = float(cstats["memory_stats"]["limit"]) / 1024 / 1024
            if round(mem_limit, 2) == 0.00:
                mem_percent = 0.00
            else:
                mem_percent = round(float(mem_usage / mem_limit) * 100, 2)
        except (IndexError, KeyError, ValueError, ZeroDivisionError) as e:
            mem_percent = mem_usage = mem_limit = 0.00
            logging.warning('Failed to get Memory consumption for container '
                            f'{cstats.get("id","?")[:12]} ({cstats.get("name")}): {e}')

        return mem_percent, mem_usage, mem_limit

    @staticmethod
    def collect_container_metrics_net(cstats: dict) -> tuple:
        """
        Calculates the Network consumption for a give container

        :param cstats: Docker container statistics
        :return: tuple with network bytes IN and OUT
        """
        net_in = net_out = 0.0
        try:
            if "networks" in cstats:
                net_in = sum(cstats["networks"][iface]["rx_bytes"]
                             for iface in cstats["networks"]) / 1000 / 1000
                net_out = sum(cstats["networks"][iface]["tx_bytes"]
                              for iface in cstats["networks"]) / 1000 / 1000
        except (IndexError, KeyError, ValueError) as e:
            logging.warning('Failed to get Network consumption for container '
                            f'{cstats.get("id","?")[:12]} ({cstats.get("name")}): {e}')

        return net_in, net_out

    @staticmethod
    def collect_container_metrics_block(cstats: dict) -> tuple:
        """
        Calculates the block consumption for a give container

        :param cstats: Docker container statistics
        :return: tuple with block bytes IN and OUT
        """
        blk_out = blk_in = 0.0

        io_bytes_recursive = cstats.get("blkio_stats", {}).get("io_service_bytes_recursive", [])
        if io_bytes_recursive:
            try:
                blk_in = float(io_bytes_recursive[0]["value"] / 1000 / 1000)
            except (IndexError, KeyError, TypeError) as e:
                logging.warning('Failed to get block usage (In) for container '
                                f'{cstats.get("id","?")[:12]} ({cstats.get("name")}): {e}')
            try:
                blk_out = float(io_bytes_recursive[1]["value"] / 1000 / 1000)
            except (IndexError, KeyError, TypeError):
                logging.warning('Failed to get block usage (Out) for container '
                                f'{cstats.get("id","?")[:12]} ({cstats.get("name")}): {e}')

        return blk_out, blk_in

    def list_containers(self, *args, **kwargs):
        """
        Bug: Sometime the Docker Python API fails to get the list of containers with the exception:
        'requests.exceptions.HTTPError: 404 Client Error: Not Found'
        This is due to docker listing containers and then inpecting them one by one.
        If in the mean time a container has been removed, it fails with the above exception.
        As a workaround, the list operation is retried if an exception occurs.
        """
        tries = 0
        max_tries = 3

        if 'ignore_removed' not in kwargs:
            kwargs['ignore_removed'] = True

        while True:
            try:
                return self.client.containers.list(*args, **kwargs)
            except requests.exceptions.HTTPError:
                tries += 1
                logging.warning(f'Failed to list containers. Try {tries}/{max_tries}.')
                if tries >= max_tries:
                    raise

    def get_containers_stats(self):
        containers_stats = []
        for container in self.list_containers():
            try:
                containers_stats.append((container, container.stats(stream=False)))
            except Exception as e:
                logging.warning('Failed to get stats for container '
                                f'{container.short_id} ({container.name}): {e}')
        return containers_stats

    def collect_container_metrics(self):
        containers_metrics = []

        for container, stats in self.get_containers_stats():
            # CPU
            cpu_percent = \
                self.collect_container_metrics_cpu(stats)
            # RAM
            mem_percent, mem_usage, mem_limit = \
                self.collect_container_metrics_mem(stats)
            # NET
            net_in, net_out = \
                self.collect_container_metrics_net(stats)
            # DISK
            blk_out, blk_in = \
                self.collect_container_metrics_block(stats)

            containers_metrics.append({
                'id': container.id,
                'name': container.name,
                'container-status': container.status,
                'cpu-percent': "%.2f" % round(cpu_percent, 2),
                'mem-usage-limit': ("{}MiB / {}MiB".format(round(mem_usage, 1),
                                                           round(mem_limit, 1))),
                'mem-percent': "%.2f" % mem_percent,
                'net-in-out': "%sMB / %sMB" % (round(net_in, 1), round(net_out, 1)),
                'blk-in-out': "%sMB / %sMB" % (round(blk_in, 1), round(blk_out, 1)),
                'restart-count': (int(container.attrs["RestartCount"])
                                  if "RestartCount" in container.attrs else 0)
            })

        return containers_metrics

    @staticmethod
    def _get_container_id_from_cgroup():
        try:
            with open('/proc/self/cgroup', 'r') as f:
                return f.read().split('/')[-1].strip()
        except Exception as e:
            logging.debug(f'Failed to get container id from cgroup: {e}')

    @staticmethod
    def _get_container_id_from_cpuset():
        try:
            with open('/proc/1/cpuset', 'r') as f:
                return f.read().split('/')[-1].strip()
        except Exception as e:
            logging.debug(f'Failed to get container id from cpuset: {e}')

    @staticmethod
    def _get_container_id_from_hostname():
        try:
            return socket.gethostname().strip()
        except Exception as e:
            logging.debug(f'Failed to get container id from hostname: {e}')

    def get_current_container(self):
        get_id_functions = [self._get_container_id_from_hostname,
                            self._get_container_id_from_cpuset,
                            self._get_container_id_from_cgroup]
        for get_id_function in get_id_functions:
            container_id = get_id_function()
            if container_id:
                try:
                    return self.client.containers.get(container_id)
                except Exception as e:
                    logging.debug(f'Failed to get container with id "{container_id}": {e}')
            else:
                logging.debug(f'No container id found for "{get_id_function.__name__}"')
        raise RuntimeError('Failed to get current container')

    def get_current_container_id(self) -> str:
        return self.get_current_container().id

    @staticmethod
    def get_compose_project_name_from_labels(labels, default='nuvlaedge'):
        return labels.get('com.docker.compose.project', default)

    @staticmethod
    def get_config_files_from_labels(labels) -> List[str]:
        return labels.get('com.docker.compose.project.config_files', '').split(',')

    @staticmethod
    def get_working_dir_from_labels(labels) -> List[str]:
        return labels.get('com.docker.compose.project.working_dir', '')

    def get_installation_parameters(self):
        try:
            myself = self.get_current_container()
        except RuntimeError:
            message = f'Failed to find the current container by id. Cannot proceed'
            logging.error(message)
            raise

        last_update = myself.attrs.get('Created', '')
        working_dir = self.get_working_dir_from_labels(myself.labels)
        config_files = self.get_config_files_from_labels(myself.labels)
        project_name = self.get_compose_project_name_from_labels(myself.labels, None)

        environment = []
        for env_var in myself.attrs.get('Config', {}).get('Env', []):
            if env_var.split('=')[0] in self.ignore_env_variables:
                continue
            environment.append(env_var)

        nuvlaedge_containers = self.get_all_nuvlaedge_containers()
        nuvlaedge_containers = list(filter(lambda x: x.id != myself.id, nuvlaedge_containers))
        for container in nuvlaedge_containers:
            c_labels = container.labels
            if self.get_compose_project_name_from_labels(c_labels, '') == project_name and \
                    self.get_working_dir_from_labels(c_labels) == working_dir:
                if container.attrs.get('Created', '') > last_update:
                    last_update = container.attrs.get('Created', '')
                    config_files = self.get_config_files_from_labels(c_labels)
                environment += container.attrs.get('Config', {}).get('Env', [])

        unique_config_files = list(filter(None, set(config_files)))
        unique_env = list(filter(None, set(environment)))

        if working_dir and project_name and unique_config_files:
            return {'project-name': project_name,
                    'working-dir': working_dir,
                    'config-files': unique_config_files,
                    'environment': unique_env}
        else:
            return None

    def read_system_issues(self, node_info):
        errors = []
        warnings = []
        if node_info.get('Swarm', {}).get('Error'):
            errors.append(node_info.get('Swarm', {}).get('Error'))

        if node_info.get('Warnings'):
            warnings += node_info.get('Warnings')

        return errors, warnings

    def get_node_id(self, node_info):
        return node_info.get("Swarm", {}).get("NodeID")

    def get_cluster_id(self, node_info, default_cluster_name=None):
        return node_info.get('Swarm', {}).get('Cluster', {}).get('ID')

    def get_cluster_managers(self):
        remote_managers = self.get_node_info().get('Swarm', {}).get('RemoteManagers')
        cluster_managers = []
        if remote_managers and isinstance(remote_managers, list):
            cluster_managers = [rm.get('NodeID') for rm in remote_managers]

        return cluster_managers

    def get_host_architecture(self, node_info):
        return node_info["Architecture"]

    def get_hostname(self, node_info=None):
        return node_info["Name"]

    def get_cluster_join_address(self, node_id):
        for manager in self.get_node_info().get('Swarm', {}).get('RemoteManagers'):
            if node_id == manager.get('NodeID', ''):
                try:
                    return manager['Addr']
                except KeyError:
                    logging.warning(f'Unable to infer cluster-join-address attribute: {manager}')

        return None

    def is_node_active(self, node):
        if node.attrs.get('Status', {}).get('State', '').lower() == 'ready':
            return node.id

        return None

    def get_container_plugins(self):
        all_plugins = self.client.plugins.list()

        enabled_plugins = []
        for plugin in all_plugins:
            if plugin.enabled:
                enabled_plugins.append(plugin.name)

        return enabled_plugins

    def define_nuvla_infra_service(self, api_endpoint: str,
                                   client_ca=None, client_cert=None, client_key=None) -> dict:
        if not self.compute_api_is_running(util.compute_api_port):
            return {}
        try:
            fallback_address = api_endpoint.replace('https://', '').split(':')[0]
            infra_service = self.infer_if_additional_coe_exists(fallback_address=fallback_address)
        except (IndexError, ConnectionError):
            # this is a non-critical step, so we should never fail because of it
            infra_service = {}

        if api_endpoint:
            infra_service["swarm-endpoint"] = api_endpoint

            if client_ca and client_cert and client_key:
                infra_service["swarm-client-ca"] = client_ca
                infra_service["swarm-client-cert"] = client_cert
                infra_service["swarm-client-key"] = client_key

        return infra_service

    def get_partial_decommission_attributes(self) -> list:
        return ['swarm-token-manager',
                'swarm-token-worker',
                'swarm-client-key',
                'swarm-client-ca',
                'swarm-client-cert',
                'swarm-endpoint']

    def is_k3s_running(self, k3s_address: str) -> dict:
        """
        Checks specifically if k3s is installed

        :param k3s_address: endpoint address for the kubernetes API
        :return: commissioning-ready kubernetes infra
        """
        k3s_cluster_info = {}
        k3s_conf = f'{self.hostfs}/etc/rancher/k3s/k3s.yaml'
        if not os.path.isfile(k3s_conf) or not k3s_address:
            return k3s_cluster_info

        with open(k3s_conf) as kubeconfig:
            try:
                k3s = yaml.safe_load(kubeconfig)
            except yaml.YAMLError:
                return k3s_cluster_info

        k3s_port = k3s['clusters'][0]['cluster']['server'].split(':')[-1]
        k3s_cluster_info['kubernetes-endpoint'] = f'https://{k3s_address}:{k3s_port}'
        try:
            ca = k3s["clusters"][0]["cluster"]["certificate-authority-data"]
            cert = k3s["users"][0]["user"]["client-certificate-data"]
            key = k3s["users"][0]["user"]["client-key-data"]
            k3s_cluster_info['kubernetes-client-ca'] = base64.b64decode(ca).decode()
            k3s_cluster_info['kubernetes-client-cert'] = base64.b64decode(cert).decode()
            k3s_cluster_info['kubernetes-client-key'] = base64.b64decode(key).decode()
        except Exception as e:
            logging.warning(f'Unable to lookup k3s certificates: {str(e)}')
            return {}

        return k3s_cluster_info

    def infer_if_additional_coe_exists(self, fallback_address=None) -> dict:
        # Check if there is a k8s installation available as well
        k8s_apiserver_process = 'kube-apiserver'
        k8s_cluster_info = {}

        cmd = f'grep -R "{k8s_apiserver_process}" {self.hostfs}/proc/*/comm'

        try:
            result = run(cmd, stdout=PIPE, stderr=PIPE, timeout=5,
                         encoding='UTF-8', shell=True).stdout
        except TimeoutExpired as e:
            logging.warning(f'Could not infer if Kubernetes is also installed on '
                            f'the host: {str(e)}')
            return k8s_cluster_info

        if not result:
            # try k3s
            try:
                return self.is_k3s_running(fallback_address)
            except:
                return k8s_cluster_info

        process_args_file = result.split(':')[0].rstrip('comm') + 'cmdline'
        try:
            with open(process_args_file) as pid_file_cmdline:
                k8s_apiserver_args = pid_file_cmdline.read()
        except FileNotFoundError:
            return k8s_cluster_info

        # cope with weird characters
        k8s_apiserver_args = k8s_apiserver_args.replace('\x00', '\n').splitlines()
        args_list = list(map(lambda x: x.lstrip('--'), k8s_apiserver_args[1:]))

        # convert list to dict
        try:
            args = { args_list[i].split('=')[0]: args_list[i].split('=')[-1] for i in range(0, len(args_list)) }
        except IndexError:
            # should never get into this exception, but keep it anyway, just to be safe
            logging.warning(f'Unable to infer k8s cluster info from apiserver arguments {args_list}')
            return k8s_cluster_info

        arg_address = "advertise-address"
        arg_port = "secure-port"
        arg_ca = "client-ca-file"
        arg_cert = "kubelet-client-certificate"
        arg_key = "kubelet-client-key"

        try:
            k8s_endpoint = f'https://{args[arg_address]}:{args[arg_port]}' \
                if not args[arg_address].startswith("http") else f'{args[arg_address]}:{args[arg_port]}'

            with open(f'{self.hostfs}{args[arg_ca]}') as ca:
                k8s_client_ca = ca.read()

            with open(f'{self.hostfs}{args[arg_cert]}') as cert:
                k8s_client_cert = cert.read()

            with open(f'{self.hostfs}{args[arg_key]}') as key:
                k8s_client_key = key.read()

            k8s_cluster_info.update({
                'kubernetes-endpoint': k8s_endpoint,
                'kubernetes-client-ca': k8s_client_ca,
                'kubernetes-client-cert': k8s_client_cert,
                'kubernetes-client-key': k8s_client_key
            })
        except (KeyError, FileNotFoundError) as e:
            logging.warning(f'Cannot destructure or access certificates from k8s apiserver arguments {args}. {str(e)}')
            return {}

        return k8s_cluster_info

    def get_nuvlaedge_project_name(self, default_project_name=None) -> Optional[str]:
        try:
            current_container = self.get_current_container()
            return self.get_compose_project_name_from_labels(current_container.labels, None)
        except Exception as e:
            self.logger.warning(f'Failed to get docker compose project name: {e}')
        return default_project_name

    def get_all_nuvlaedge_containers(self):
        filter_labels = [util.base_label]
        project_name = self.get_nuvlaedge_project_name()

        if project_name:
            filter_labels.append(f'com.docker.compose.project={project_name}')

        filters = {'label': filter_labels}

        return self.list_containers(filters=filters, all=True)

    def get_all_nuvlaedge_components(self) -> list:
        return [c.name for c in self.get_all_nuvlaedge_containers()]

    def container_run_command(self, image, name, command: str = None,
                              args: str = None,
                              network: str = None, remove: bool = True,
                              **kwargs) -> str:
        if not command:
            command = args
        try:
            output: bytes = self.client.containers.run(
                image,
                command=command,
                name=name,
                remove=remove,
                network=network)
            return output.decode('utf-8')
        except (docker_err.ImageNotFound,
                docker_err.ContainerError,
                docker_err.APIError) as ex:
            self.logger.error("Failed running container '%s' from '%s': %s",
                              name, image, ex.explanation)

    def container_remove(self, name: str, **kwargs):
        try:
            cont: Container = self.client.containers.get(name)
            if cont.status == 'running':
                cont.stop()
            cont.remove()
        except docker_err.NotFound:
            pass
        except Exception as ex:
            self.logger.warning('Failed removing %s container.', exc_info=ex)

    def compute_api_is_running(self, container_api_port) -> bool:
        """
        Pokes at the compute-api endpoint to see if it is up and running

        Only valid for Docker installations

        :return: True or False
        """

        compute_api_url = f'https://{util.compute_api}:{container_api_port}'

        try:
            if self.client.containers.get(util.compute_api).status \
                    != 'running':
                return False

            requests.get(compute_api_url, timeout=3)
        except requests.exceptions.SSLError:
            # this is expected. It means it is up, we just weren't authorized
            pass
        except (docker_err.NotFound, docker_err.APIError, TimeoutError):
            return False
        except requests.exceptions.ConnectionError:
            # Can happen if the Compute API takes longer than normal on start
            self.logger.info('Too many requests... Compute API not ready yet')
            return False

        return True<|MERGE_RESOLUTION|>--- conflicted
+++ resolved
@@ -6,14 +6,9 @@
 from typing import List, Optional
 
 import docker
-<<<<<<< HEAD
-from docker import errors as docker_err
-from docker.models.containers import Container
-=======
 import docker.errors
 from docker.models.containers import Container
 
->>>>>>> 75dcb024
 import requests
 import yaml
 
@@ -60,7 +55,7 @@
             if self.client.swarm.attrs:
                 return self.client.swarm.attrs['JoinTokens']['Manager'], \
                        self.client.swarm.attrs['JoinTokens']['Worker']
-        except docker_err.APIError as e:
+        except docker.errors.APIError as e:
             if self.lost_quorum_hint in str(e):
                 # quorum is lost
                 logging.warning(f'Quorum is lost. This node will no longer support '
@@ -147,11 +142,7 @@
     def has_pull_job_capability(self):
         try:
             container = self.client.containers.get(self.job_engine_lite_component)
-<<<<<<< HEAD
-        except docker_err.NotFound:
-=======
         except docker.errors.NotFound as e:
->>>>>>> 75dcb024
             logging.warning(f"Container {self.job_engine_lite_component} not found. Reason: {str(e)}")
             return False
         except Exception as e:
@@ -173,7 +164,7 @@
         try:
             node_id = self.get_node_info()["Swarm"]["NodeID"]
             node_labels = self.client.api.inspect_node(node_id)["Spec"]["Labels"]
-        except (KeyError, docker_err.APIError, docker_err.NullResource) as e:
+        except (KeyError, docker.errors.APIError, docker.errors.NullResource) as e:
             if "node is not a swarm manager" not in str(e).lower():
                 logging.debug(f"Cannot get node labels: {str(e)}")
             return []
@@ -205,7 +196,7 @@
     def is_nuvla_job_running(self, job_id, job_execution_id):
         try:
             job_container = self.client.containers.get(job_execution_id)
-        except docker_err.NotFound:
+        except docker.errors.NotFound:
             return False
         except Exception as e:
             logging.error(f'Cannot handle job {job_id}. Reason: {str(e)}')
@@ -227,7 +218,7 @@
         except AttributeError:
             # assume it is running so we don't mess anything
             return True
-        except docker_err.NotFound:
+        except docker.errors.NotFound:
             # then it stopped by itself...maybe it ran already and just finished
             # let's not do anything just in case this is a late coming job. In the next
             # telemetry cycle, if job is there again, then we run it because this
@@ -244,7 +235,7 @@
         try:
             compute_api = self.client.containers.get(util.compose_project_name + '-compute-api')
             local_net = list(compute_api.attrs['NetworkSettings']['Networks'].keys())[0]
-        except (docker_err.NotFound, docker_err.APIError, IndexError, KeyError, TimeoutError) as e:
+        except (docker.errors.NotFound, docker.errors.APIError, IndexError, KeyError, TimeoutError) as e:
             logging.error(f'Cannot infer compute-api network for local job {job_id}: {e}')
             return
 
@@ -263,7 +254,7 @@
             environment = job_engine_lite.attrs['Config']['Env']
             volumes = []
             volumes_from = [job_engine_lite_container_name]
-        except (docker_err.NotFound, docker_err.APIError, IndexError, KeyError, TimeoutError) as e:
+        except (docker.errors.NotFound, docker.errors.APIError, IndexError, KeyError, TimeoutError) as e:
             logging.warning(f'Cannot get env and volumes from job-engine-lite ({job_id}): {e}')
 
         cmd = f'-- /app/job_executor.py --api-url https://{nuvla_endpoint} ' \
@@ -293,7 +284,7 @@
             # in the default bridge network, so it doesn't get affected by network changes
             # in the NuvlaEdge
             self.client.api.connect_container_to_network(job_execution_id, 'bridge')
-        except docker_err.APIError as e:
+        except docker.errors.APIError as e:
             logging.warning(f'Could not attach {job_execution_id} to bridge network: {str(e)}')
 
     @staticmethod
@@ -783,9 +774,9 @@
                 remove=remove,
                 network=network)
             return output.decode('utf-8')
-        except (docker_err.ImageNotFound,
-                docker_err.ContainerError,
-                docker_err.APIError) as ex:
+        except (docker.errors.ImageNotFound,
+                docker.errors.ContainerError,
+                docker.errors.APIError) as ex:
             self.logger.error("Failed running container '%s' from '%s': %s",
                               name, image, ex.explanation)
 
@@ -795,7 +786,7 @@
             if cont.status == 'running':
                 cont.stop()
             cont.remove()
-        except docker_err.NotFound:
+        except docker.errors.NotFound:
             pass
         except Exception as ex:
             self.logger.warning('Failed removing %s container.', exc_info=ex)
@@ -820,7 +811,7 @@
         except requests.exceptions.SSLError:
             # this is expected. It means it is up, we just weren't authorized
             pass
-        except (docker_err.NotFound, docker_err.APIError, TimeoutError):
+        except (docker.errors.NotFound, docker.errors.APIError, TimeoutError):
             return False
         except requests.exceptions.ConnectionError:
             # Can happen if the Compute API takes longer than normal on start
