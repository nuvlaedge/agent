# Changelog
<<<<<<< HEAD
## Unreleased
### Added
- Added network field to nuvlabox-status report.
- Added new data structure to contain the main IP addresses
- Added default-gw interface to network report
### Changed 
- Adapted network monitor unittests

## [2.8.0] - 2022-07-18
### Added
- Added new Pydantic BaseModel to validate data from Nuvla.
- Added a modular monitor structure in which every monitor can be included or excluded. 
  (Some are compulsory)
- Added data structure for each monitor to allow data validation 
- New future data structure provided to IP interfaces. Still need to adapt
  server-side to enable it in Agent.
- Added host device network interfaces reading. Using an auxiliary Docker
  container connected to host network.
- Added public IP(v4&v6) reading via ping to external server.
### Changed
- Use common base image for all NE components
- Telemetry class now is a watchdog of monitors. It keeps them running and starts them 
  over if needed
- Whole telemetry class has been refactored
- Logging formatting modified and unified
- Logging main configuration parsed from config file
- Change Dockerfile to match common python3.8-alpine3.12 NE engine versions
- Removed Wiring Pi from docker. TODO: remove GPIO monitor too, maybe to be provided as a peripheral
=======

## [2.8.4] - 2022-10-27
### Added
 - Added support for all threaded monitors
 - Added all monitors to thread as default. Added env_variable return them to normal exec
### Changed
 - Fix late start of monitor threads
 - Captured exception caused by late start of the compute-api in the Agent
 - Change IP route container to detach mode and manually deleted after retrieving the logs

## [2.8.3] - 2022-09-24
### Changed
 - Fix bug where installation-parameters working-dir and config-files were not set (backport)
 
## [2.8.2] - 2022-09-22
### Added 
 - add code lost during refactor (cherry-pick)
### Changed
 - container_stats.py: fixed possible None value
 - fix tests
 
## [2.8.1] - 2022-09-07
### Added 
 - Add missing dependency lsblk 
 - Add timeout to requests to geolocation services
### Changed
 - Set missing default socket timeout
 
## [2.8.0] - 2022-07-18
### Added
 - Added new Pydantic BaseModel to validate data from Nuvla.
 - Added a modular monitor structure in which every monitor can be included or excluded. 
   (Some are compulsory)
 - Added data structure for each monitor to allow data validation 
 - New future data structure provided to IP interfaces. Still need to adapt
   server-side to enable it in Agent.
 - Added host device network interfaces reading. Using an auxiliary Docker
   container connected to host network.
 - Added public IP(v4&v6) reading via ping to external server.
### Changed
 - Use common base image for all NE components
 - Telemetry class now is a watchdog of monitors. It keeps them running and starts them 
   over if needed
 - Whole telemetry class has been refactored
 - Logging formatting modified and unified
 - Logging main configuration parsed from config file
 - Change Dockerfile to match common python3.8-alpine3.12 NE engine versions
 - Removed Wiring Pi from docker. TODO: remove GPIO monitor too, maybe to be provided as a peripheral
>>>>>>> 646f223e

## [2.7.2] - 2022-04-18
### Added
### Changed
 - Do not fail if some installation parameters are not found
 - Removed version pinning for Flask
## [2.7.1] - 2022-04-12
### Added 
 - requirements.txt: added itsdangerous==2.0.1
### Changed
## [2.7.0] - 2022-04-11
### Added 
 - New env var for vpn extra config
### Changed

## [2.6.0] - 2022-03-24
### Added 
 - Add org.opencontainers labels 
 - Make logging level configurable
### Changed
 - Check if provided UUID is different from old one - avoid overwriting
 - NuvlaBox log: add components to telemetry
 - Only take the config files from the last update
## [2.5.0] - 2021-12-16
### Added 
 - Enable compression when sending data to api-server
### Changed
 - Code refactor and bugfixes
## [2.4.1] - 2021-11-29
### Added
### Changed
 - Improved telemetry to send all changes to Nuvla and reduce the chance of a "split brain" like scenario
 - Delete ignored files
## [2.4.0] - 2021-11-03
### Added 
 - Kubernetes infrastructure discovery for kubeadm, k0s and k3s installations
### Changed
 - Improved parallelization of telemetry and heartbeat cycles
 - Fixed IP-based geolocation retrieval
 - General fixes and code refactoring
## [2.3.4] - 2021-10-19
### Added 
 - force update of nuvlabox-cluster through worker-based commissioning
### Changed
## [2.3.3] - 2021-10-08
### Added
### Changed
 - add support for filesystems with non-standard network /sys layout"
## [2.3.2] - 2021-08-25
### Added
### Changed
 - speed up VPN commissioning
## [2.3.1] - 2021-08-04
### Added
### Changed
 - updated nuvlabox-status attribute name for container-plugins
## [2.3.0] - 2021-08-02
### Added
 - support for NBE revival from API key
### Changed
## [2.2.2] - 2021-07-27
### Added
### Changed
 - fix KeyError for commissioning of unclustered devices
## [2.2.1] - 2021-07-27
### Added
### Changed
 - sync IS commissioning with capabilities commissioning
## [2.2.0] - 2021-07-26
### Added
 - add support for execution in Kubernetes
 - separation of concerns on telemetry and heartbeat mechanisms
### Changed
 - refactor code
 - simplify logging
 - parallelize non-critical functions
 - fix cluster commissioning
 - catch MQTT exceptions
 - improve complex parsing of string fields in telemetry
## [2.1.0] - 2021-06-11
### Added
 - add temperature metrics
### Changed
 - fix cluster commissioning params
## [2.0.1] - 2021-05-10
### Added
 - preemptive check for NuvlaBox status before running telemetry cycle
### Changed
## [2.0.0] - 2021-04-30
### Added
 - support for clustering
 - VPN credential management
### Changed
 - extended telemetry
## [1.15.2] - 2021-02-15
### Added
### Changed
 - handle network counters to count for NB lifetime only
## [1.15.1] - 2021-02-12
### Added
 - mechanism to cope with duplicated peripherals
### Changed
## [1.15.0] - 2021-02-08
### Added
 - support for pull-mode jobs
### Changed
## [1.14.1] - 2021-01-13
### Added
 - expand API
### Changed
## [1.14.0] - 2021-01-05
### Added
 - publish API on localhost only
 - add PUT method for peripherals
### Changed
## [1.13.2] - 2020-12-09
        ### Added
        ### Changed
                  - make nuvlabox-status telemetry available as a whole, via the MQTT data-gateway
## [1.13.1] - 2020-12-07
        ### Added
        ### Changed
                  - re-structure power consumption information
## [1.13.0] - 2020-12-04
        ### Added
                  - include installation parameters in telemetry
                  - persist critical environment variables over restarts and reboots
        ### Changed
                  - minor bug fixes
                  - improve logging
## [1.12.0] - 2020-11-27
        ### Added
                  - detect and report Kubernetes clusters running on the host
        ### Changed
## [1.11.1] - 2020-11-26
        ### Added
        ### Changed
                  - report disk telemetry for all mounted disks
## [1.11.0] - 2020-11-20
### Added
- add power consumption information to official telemetry and data gateway
### Changed
## [1.10.1] - 2020-11-20
### Added
- add telemetry for power consumption
### Changed
## [1.10.0] - 2020-11-02
### Added
- support for vulnerability reporting in telemetry
### Changed
## [1.9.1] - 2020-10-02
### Added
- ONBUILD SixSq license dump
### Changed
## [1.9.0] - 2020-09-30
### Added
- automatic IP-based geolocation retrieval
### Changed
- fixed consistency on nuvlabox status persistency
## [1.8.0] - 2020-09-28
### Added
- report enabled Docker Plugins as part of the telemetry
### Changed
## [1.7.0] - 2020-08-12
### Added
- nuvlabox-engine-version information is now part of telemetry
### Changed
## [1.6.1] - 2020-08-10
### Added
### Changed
- removed file logging
## [1.6.0] - 2020-08-07
### Added
- GPIO telemetry when available (for ARM* devices only)
### Changed
## [1.5.1] - 2020-04-16
### Added
### Changed
- sanitize HTTP response whenever the request payload is malformed
## [1.5.0] - 2020-04-15
### Added
- API for managing NuvlaBox peripherals
### Changed
- API port to 80
- fixed docstrings
## [1.4.1] - 2020-04-01
### Added
### Changed
- change time format for last-boot parameter
## [1.4.0] - 2020-03-30
### Added
### Changed
- optimized metrics retrieval for telemetry
- re-formatted nuvlabox-status payload
- expanded the telemetry metrics that are sent to Nuvla
## [1.3.2] - 2020-02-18
### Added
- publish nuvlabox api endpoint to Nuvla
### Changed
## [1.3.1] - 2020-02-18
### Added
### Changed
- fixed re-commissioning when it fails
## [1.3.0] - 2020-02-14
### Added
- added host metrics to telemetry
- now collecting network metrics as well
### Changed
- expanded metric collection document for sharing with other NuvlaBox components
## [1.2.3] - 2020-02-05
### Added
- automatic tagging in Nuvla, based on Docker node labels
### Changed
- minimized commissioning payload
## [1.2.2] - 2020-01-29
### Added
### Changed
- fixed bootstrap File Error issue
- mqtt messaging schema
## [1.2.1] - 2020-01-28
### Added
- publishes telemetry to internal nuvlabox mosquitto broker
### Changed
- fixed potential bug when opening context file during restart
## [1.2.0] - 2019-12-18
### Added
- watchdog for VPN credential
### Changed
- re-structured common libraries
## [1.1.0] - 2019-11-19
### Added
- added VPN commissioning
### Changed
- changed source of IP retrieval
- minor bug fixes and code optimization
- fix Python version
## [1.0.3] - 2019-09-10
### Added
### Changed
- fixed logging level to INFO
## [1.0.2] - 2019-08-06
### Added
### Changed
- default IP address is now retrieved from node itself and not from list of Swarm nodes
## [1.0.1] - 2019-07-30
### Added
- persistence for the env variable NUVLABOX_UUID upon service restarts and updates
### Changed
## [1.0.0] - 2019-07-03
### Added
- added resilience to the handling of environment variables
### Changed
- removed usb peripherals from telemetry
## [0.2.3] - 2019-06-21
### Added
### Changed
- removed the busy attribute from the usb discovery

## [0.2.2] - 2019-06-12
### Added
  - build for arm platform

## [0.2.1] - 2019-06-04
### Changed
  - using /proc/loadavg instead of top for a simpler,
    more portable implementation

## [0.2.0] - 2019-06-03
### Added
  - build creates images for amd64 and arm64
  - use recommission action to initialize NuvlaBox resources
### Changed
  - recommission action has been renamed to commission

## [0.1.3] - 2019-05-21
### Added
### Changed
  - renamed nuvlabox-record to nuvlabox
  - renamed nuv.la to nuvla.io

## [0.1.2] - 2019-05-20
### Added
### Changed
  - renamed nuvlabox-state to nuvlabox-status
  - renamed state to status

## [0.1.1] - 2019-05-17
### Added
### Changed
  - patch broken release

## [0.1.0] - 2019-05-17
### Added
  - added state api, schema fixes and coordination with system manager
### Changed





<|MERGE_RESOLUTION|>--- conflicted
+++ resolved
@@ -1,34 +1,4 @@
 # Changelog
-<<<<<<< HEAD
-## Unreleased
-### Added
-- Added network field to nuvlabox-status report.
-- Added new data structure to contain the main IP addresses
-- Added default-gw interface to network report
-### Changed 
-- Adapted network monitor unittests
-
-## [2.8.0] - 2022-07-18
-### Added
-- Added new Pydantic BaseModel to validate data from Nuvla.
-- Added a modular monitor structure in which every monitor can be included or excluded. 
-  (Some are compulsory)
-- Added data structure for each monitor to allow data validation 
-- New future data structure provided to IP interfaces. Still need to adapt
-  server-side to enable it in Agent.
-- Added host device network interfaces reading. Using an auxiliary Docker
-  container connected to host network.
-- Added public IP(v4&v6) reading via ping to external server.
-### Changed
-- Use common base image for all NE components
-- Telemetry class now is a watchdog of monitors. It keeps them running and starts them 
-  over if needed
-- Whole telemetry class has been refactored
-- Logging formatting modified and unified
-- Logging main configuration parsed from config file
-- Change Dockerfile to match common python3.8-alpine3.12 NE engine versions
-- Removed Wiring Pi from docker. TODO: remove GPIO monitor too, maybe to be provided as a peripheral
-=======
 
 ## [2.8.4] - 2022-10-27
 ### Added
@@ -42,27 +12,27 @@
 ## [2.8.3] - 2022-09-24
 ### Changed
  - Fix bug where installation-parameters working-dir and config-files were not set (backport)
- 
+
 ## [2.8.2] - 2022-09-22
-### Added 
+### Added
  - add code lost during refactor (cherry-pick)
 ### Changed
  - container_stats.py: fixed possible None value
  - fix tests
- 
+
 ## [2.8.1] - 2022-09-07
-### Added 
- - Add missing dependency lsblk 
+### Added
+ - Add missing dependency lsblk
  - Add timeout to requests to geolocation services
 ### Changed
  - Set missing default socket timeout
- 
+
 ## [2.8.0] - 2022-07-18
 ### Added
  - Added new Pydantic BaseModel to validate data from Nuvla.
- - Added a modular monitor structure in which every monitor can be included or excluded. 
+ - Added a modular monitor structure in which every monitor can be included or excluded.
    (Some are compulsory)
- - Added data structure for each monitor to allow data validation 
+ - Added data structure for each monitor to allow data validation
  - New future data structure provided to IP interfaces. Still need to adapt
    server-side to enable it in Agent.
  - Added host device network interfaces reading. Using an auxiliary Docker
@@ -70,14 +40,13 @@
  - Added public IP(v4&v6) reading via ping to external server.
 ### Changed
  - Use common base image for all NE components
- - Telemetry class now is a watchdog of monitors. It keeps them running and starts them 
+ - Telemetry class now is a watchdog of monitors. It keeps them running and starts them
    over if needed
  - Whole telemetry class has been refactored
  - Logging formatting modified and unified
  - Logging main configuration parsed from config file
  - Change Dockerfile to match common python3.8-alpine3.12 NE engine versions
  - Removed Wiring Pi from docker. TODO: remove GPIO monitor too, maybe to be provided as a peripheral
->>>>>>> 646f223e
 
 ## [2.7.2] - 2022-04-18
 ### Added
@@ -85,24 +54,24 @@
  - Do not fail if some installation parameters are not found
  - Removed version pinning for Flask
 ## [2.7.1] - 2022-04-12
-### Added 
+### Added
  - requirements.txt: added itsdangerous==2.0.1
 ### Changed
 ## [2.7.0] - 2022-04-11
-### Added 
+### Added
  - New env var for vpn extra config
 ### Changed
 
 ## [2.6.0] - 2022-03-24
-### Added 
- - Add org.opencontainers labels 
+### Added
+ - Add org.opencontainers labels
  - Make logging level configurable
 ### Changed
  - Check if provided UUID is different from old one - avoid overwriting
  - NuvlaBox log: add components to telemetry
  - Only take the config files from the last update
 ## [2.5.0] - 2021-12-16
-### Added 
+### Added
  - Enable compression when sending data to api-server
 ### Changed
  - Code refactor and bugfixes
@@ -112,14 +81,14 @@
  - Improved telemetry to send all changes to Nuvla and reduce the chance of a "split brain" like scenario
  - Delete ignored files
 ## [2.4.0] - 2021-11-03
-### Added 
+### Added
  - Kubernetes infrastructure discovery for kubeadm, k0s and k3s installations
 ### Changed
  - Improved parallelization of telemetry and heartbeat cycles
  - Fixed IP-based geolocation retrieval
  - General fixes and code refactoring
 ## [2.3.4] - 2021-10-19
-### Added 
+### Added
  - force update of nuvlabox-cluster through worker-based commissioning
 ### Changed
 ## [2.3.3] - 2021-10-08
@@ -372,9 +341,4 @@
 ## [0.1.0] - 2019-05-17
 ### Added
   - added state api, schema fixes and coordination with system manager
-### Changed
-
-
-
-
-
+### Changed