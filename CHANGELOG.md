--- conflicted
+++ resolved
@@ -1,5 +1,4 @@
 # Changelog
-<<<<<<< HEAD
 
 ## Unreleased
 ### Added
@@ -10,7 +9,6 @@
 - Added public IP(v4&v6) reading via ping to external server.
 ### Changed
 
-=======
 ## [2.7.2] - 2022-04-18
 ### Added
 ### Changed
@@ -24,7 +22,7 @@
 ### Added 
  - New env var for vpn extra config
 ### Changed
->>>>>>> 13340570
+
 ## [2.6.0] - 2022-03-24
 ### Added 
  - Add org.opencontainers labels 
