--- conflicted
+++ resolved
@@ -1,10 +1,5 @@
 # Changelog
 
-<<<<<<< HEAD
-## Updates
-### Changes
- - Fixed: collection of network interfaces when COE is K8s
-=======
 ## [2.11.0] - 2023-04-27
 ### Added
  - Integration of nuvlaedge-common library
@@ -30,7 +25,6 @@
  - Improved test of Compute API
  - Job executor containers: copy environment variables and volumes (bind mounts) from the job-engine-lite container 
  - Improved and fixed retrieval of project name and NuvlaEdge containers.
->>>>>>> ca4c0018
 
 ## [2.9.6] - 2022-12-07
 ### Added
