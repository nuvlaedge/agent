# Changelog
<<<<<<< HEAD
## Unreleased
### Added
- New future data structure provided to IP interfaces. Still need to adapt server-side to enable it in Agent.
- Added host device network interfaces reading. Using an auxiliary Docker container connected to host network.
- Added public IP(v4&v6) reading via ping to external server.
### Changed

=======
## [2.6.0] - 2022-03-24
### Added 
 - Add org.opencontainers labels 
 - Make logging level configurable
### Changed
 - Check if provided UUID is different from old one - avoid overwriting
 - NuvlaBox log: add components to telemetry
 - Only take the config files from the last update
>>>>>>> 37e7e4d1
## [2.5.0] - 2021-12-16
### Added 
 - Enable compression when sending data to api-server
### Changed
 - Code refactor and bugfixes
## [2.4.1] - 2021-11-29
### Added
### Changed
 - Improved telemetry to send all changes to Nuvla and reduce the chance of a "split brain" like scenario
 - Delete ignored files
## [2.4.0] - 2021-11-03
### Added 
 - Kubernetes infrastructure discovery for kubeadm, k0s and k3s installations
### Changed
 - Improved parallelization of telemetry and heartbeat cycles
 - Fixed IP-based geolocation retrieval
 - General fixes and code refactoring
## [2.3.4] - 2021-10-19
### Added 
 - force update of nuvlabox-cluster through worker-based commissioning
### Changed
## [2.3.3] - 2021-10-08
### Added
### Changed
 - add support for filesystems with non-standard network /sys layout"
## [2.3.2] - 2021-08-25
### Added
### Changed
 - speed up VPN commissioning
## [2.3.1] - 2021-08-04
### Added
### Changed
 - updated nuvlabox-status attribute name for container-plugins
## [2.3.0] - 2021-08-02
### Added
 - support for NBE revival from API key
### Changed
## [2.2.2] - 2021-07-27
### Added
### Changed
 - fix KeyError for commissioning of unclustered devices
## [2.2.1] - 2021-07-27
### Added
### Changed
 - sync IS commissioning with capabilities commissioning
## [2.2.0] - 2021-07-26
### Added
 - add support for execution in Kubernetes
 - separation of concerns on telemetry and heartbeat mechanisms
### Changed
 - refactor code
 - simplify logging
 - parallelize non-critical functions
 - fix cluster commissioning
 - catch MQTT exceptions
 - improve complex parsing of string fields in telemetry
## [2.1.0] - 2021-06-11
### Added
 - add temperature metrics
### Changed
 - fix cluster commissioning params
## [2.0.1] - 2021-05-10
### Added
 - preemptive check for NuvlaBox status before running telemetry cycle
### Changed
## [2.0.0] - 2021-04-30
### Added
 - support for clustering
 - VPN credential management
### Changed
 - extended telemetry
## [1.15.2] - 2021-02-15
### Added
### Changed
 - handle network counters to count for NB lifetime only
## [1.15.1] - 2021-02-12
### Added
 - mechanism to cope with duplicated peripherals
### Changed
## [1.15.0] - 2021-02-08
### Added
 - support for pull-mode jobs
### Changed
## [1.14.1] - 2021-01-13
### Added
 - expand API
### Changed
## [1.14.0] - 2021-01-05
### Added
 - publish API on localhost only
 - add PUT method for peripherals
### Changed
## [1.13.2] - 2020-12-09
        ### Added
        ### Changed
                  - make nuvlabox-status telemetry available as a whole, via the MQTT data-gateway
## [1.13.1] - 2020-12-07
        ### Added
        ### Changed
                  - re-structure power consumption information
## [1.13.0] - 2020-12-04
        ### Added
                  - include installation parameters in telemetry
                  - persist critical environment variables over restarts and reboots
        ### Changed
                  - minor bug fixes
                  - improve logging
## [1.12.0] - 2020-11-27
        ### Added
                  - detect and report Kubernetes clusters running on the host
        ### Changed
## [1.11.1] - 2020-11-26
        ### Added
        ### Changed
                  - report disk telemetry for all mounted disks
## [1.11.0] - 2020-11-20
### Added
- add power consumption information to official telemetry and data gateway
### Changed
## [1.10.1] - 2020-11-20
### Added
- add telemetry for power consumption
### Changed
## [1.10.0] - 2020-11-02
### Added
- support for vulnerability reporting in telemetry
### Changed
## [1.9.1] - 2020-10-02
### Added
- ONBUILD SixSq license dump
### Changed
## [1.9.0] - 2020-09-30
### Added
- automatic IP-based geolocation retrieval
### Changed
- fixed consistency on nuvlabox status persistency
## [1.8.0] - 2020-09-28
### Added
- report enabled Docker Plugins as part of the telemetry
### Changed
## [1.7.0] - 2020-08-12
### Added
- nuvlabox-engine-version information is now part of telemetry
### Changed
## [1.6.1] - 2020-08-10
### Added
### Changed
- removed file logging
## [1.6.0] - 2020-08-07
### Added
- GPIO telemetry when available (for ARM* devices only)
### Changed
## [1.5.1] - 2020-04-16
### Added
### Changed
- sanitize HTTP response whenever the request payload is malformed
## [1.5.0] - 2020-04-15
### Added
- API for managing NuvlaBox peripherals
### Changed
- API port to 80
- fixed docstrings
## [1.4.1] - 2020-04-01
### Added
### Changed
- change time format for last-boot parameter
## [1.4.0] - 2020-03-30
### Added
### Changed
- optimized metrics retrieval for telemetry
- re-formatted nuvlabox-status payload
- expanded the telemetry metrics that are sent to Nuvla
## [1.3.2] - 2020-02-18
### Added
- publish nuvlabox api endpoint to Nuvla
### Changed
## [1.3.1] - 2020-02-18
### Added
### Changed
- fixed re-commissioning when it fails
## [1.3.0] - 2020-02-14
### Added
- added host metrics to telemetry
- now collecting network metrics as well
### Changed
- expanded metric collection document for sharing with other NuvlaBox components
## [1.2.3] - 2020-02-05
### Added
- automatic tagging in Nuvla, based on Docker node labels
### Changed
- minimized commissioning payload
## [1.2.2] - 2020-01-29
### Added
### Changed
- fixed bootstrap File Error issue
- mqtt messaging schema
## [1.2.1] - 2020-01-28
### Added
- publishes telemetry to internal nuvlabox mosquitto broker
### Changed
- fixed potential bug when opening context file during restart
## [1.2.0] - 2019-12-18
### Added
- watchdog for VPN credential
### Changed
- re-structured common libraries
## [1.1.0] - 2019-11-19
### Added
- added VPN commissioning
### Changed
- changed source of IP retrieval
- minor bug fixes and code optimization
- fix Python version
## [1.0.3] - 2019-09-10
### Added
### Changed
- fixed logging level to INFO
## [1.0.2] - 2019-08-06
### Added
### Changed
- default IP address is now retrieved from node itself and not from list of Swarm nodes
## [1.0.1] - 2019-07-30
### Added
- persistence for the env variable NUVLABOX_UUID upon service restarts and updates
### Changed
## [1.0.0] - 2019-07-03
### Added
- added resilience to the handling of environment variables
### Changed
- removed usb peripherals from telemetry
## [0.2.3] - 2019-06-21
### Added
### Changed
- removed the busy attribute from the usb discovery

## [0.2.2] - 2019-06-12
### Added
  - build for arm platform

## [0.2.1] - 2019-06-04
### Changed
  - using /proc/loadavg instead of top for a simpler,
    more portable implementation

## [0.2.0] - 2019-06-03
### Added
  - build creates images for amd64 and arm64
  - use recommission action to initialize NuvlaBox resources
### Changed
  - recommission action has been renamed to commission

## [0.1.3] - 2019-05-21
### Added
### Changed
  - renamed nuvlabox-record to nuvlabox
  - renamed nuv.la to nuvla.io

## [0.1.2] - 2019-05-20
### Added
### Changed
  - renamed nuvlabox-state to nuvlabox-status
  - renamed state to status

## [0.1.1] - 2019-05-17
### Added
### Changed
  - patch broken release

## [0.1.0] - 2019-05-17
### Added
  - added state api, schema fixes and coordination with system manager
### Changed





<|MERGE_RESOLUTION|>--- conflicted
+++ resolved
@@ -1,13 +1,14 @@
 # Changelog
-<<<<<<< HEAD
+
 ## Unreleased
 ### Added
-- New future data structure provided to IP interfaces. Still need to adapt server-side to enable it in Agent.
-- Added host device network interfaces reading. Using an auxiliary Docker container connected to host network.
+- New future data structure provided to IP interfaces. Still need to adapt
+  server-side to enable it in Agent.
+- Added host device network interfaces reading. Using an auxiliary Docker
+  container connected to host network.
 - Added public IP(v4&v6) reading via ping to external server.
 ### Changed
 
-=======
 ## [2.6.0] - 2022-03-24
 ### Added 
  - Add org.opencontainers labels 
@@ -16,7 +17,6 @@
  - Check if provided UUID is different from old one - avoid overwriting
  - NuvlaBox log: add components to telemetry
  - Only take the config files from the last update
->>>>>>> 37e7e4d1
 ## [2.5.0] - 2021-12-16
 ### Added 
  - Enable compression when sending data to api-server
