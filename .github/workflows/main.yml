--- conflicted
+++ resolved
@@ -66,22 +66,11 @@
 
     steps:
       - uses: actions/checkout@v3
-<<<<<<< HEAD
-        with:
-          fetch-depth: 0  # Shallow clones should be disabled for a better relevancy of analysis
-=======
->>>>>>> ca4c0018
 
       - name: SetUp python interpreter
         id: setup-python
         uses: actions/setup-python@v4
         with:
-<<<<<<< HEAD
-          python-version: '3.8'
-
-      - name: Install tox
-        run: pip install tox
-=======
           python-version: "3.8"
           cache: pip
 
@@ -93,10 +82,6 @@
       - name: Install common library
         run: |
           pip install nuvlaedge_common-*
->>>>>>> ca4c0018
-
-      - name: Run tox
-        run: tox
 
       - name: SonarCloud Scan
         uses: SonarSource/sonarcloud-github-action@master
